"""Module to select periods of interest, based on number of trials or any of
the axes.

There is some overlap between Select and the Data.__call__(). The main
difference is that Select takes an instance of Data as input and returns
another instance of Data as output, whil Data.__call__() returns the actual
content of the data.

Select should be as flexible as possible. There are quite a few cases, which
will be added as we need them.
"""
from collections import Iterable
from logging import getLogger

from numpy import asarray, empty, linspace, ones, setdiff1d
from numpy.lib.stride_tricks import as_strided
from scipy.signal import decimate

lg = getLogger(__name__)


def select(data, trial=None, invert=False, **axes_to_select):
    """Define the selection of trials, using ranges or actual values.

    Parameters
    ----------
    data : instance of Data
        data to select from.
    trial : list of int or ndarray (dtype='i'), optional
        index of trials of interest
    **axes_to_select, optional
        Values need to be tuple or list. If the values in one axis are string,
        then you need to specify all the strings that you want. If the values
        are numeric, then you should specify the range (you cannot specify
        single values, nor multiple values). To select only up to one point,
        you can use (None, value_of_interest)
    invert : bool
        take the opposite selection

    Returns
    -------
    instance, same class as input
        data where selection has been applied.
    """
    if trial is not None and not isinstance(trial, Iterable):
        raise TypeError('Trial needs to be iterable.')

    for axis_to_select, values_to_select in axes_to_select.items():
        if (not isinstance(values_to_select, Iterable) or
           isinstance(values_to_select, str)):
            raise TypeError(axis_to_select + ' needs to be iterable.')

    if trial is None:
        trial = range(data.number_of('trial'))
    else:
        trial = trial
        if invert:
            trial = setdiff1d(range(data.number_of('trial')), trial)

    # create empty axis
    output = data._copy(axis=False)
    for one_axis in output.axis:
        output.axis[one_axis] = empty(len(trial), dtype='O')
    output.data = empty(len(trial), dtype='O')

    to_select = {}
    for cnt, i in enumerate(trial):
        lg.debug('Selection on trial {0: 6}'.format(i))
        for one_axis in output.axis:
            values = data.axis[one_axis][i]

            if one_axis in axes_to_select.keys():
                values_to_select = axes_to_select[one_axis]

                if len(values_to_select) == 0:
                    selected_values = ()

                elif isinstance(values_to_select[0], str):
                    selected_values = asarray(values_to_select, dtype='U')

                else:
                    if (values_to_select[0] is None and
                       values_to_select[1] is None):
                        bool_values = ones(len(values), dtype=bool)
                    elif values_to_select[0] is None:
                        bool_values = values < values_to_select[1]
                    elif values_to_select[1] is None:
                        bool_values = values_to_select[0] <= values
                    else:
                        bool_values = ((values_to_select[0] <= values) &
                                       (values < values_to_select[1]))
                    selected_values = values[bool_values]

                if invert:
                    selected_values = setdiff1d(values, selected_values)

                lg.debug('In axis {0}, selecting {1: 6} '
                         'values'.format(one_axis,
                                         len(selected_values)))
                to_select[one_axis] = selected_values
            else:
                lg.debug('In axis ' + one_axis + ', selecting all the '
                         'values')
                selected_values = data.axis[one_axis][i]

            output.axis[one_axis][cnt] = selected_values

        output.data[cnt] = data(trial=i, **to_select)

    return output


def resample(data, s_freq=None, axis='time', ftype='fir', n=None):
    """Downsample the data after applying a filter.

    Parameters
    ----------
    data : instance of Data
        data to downsample
    s_freq : int or float
        desired sampling frequency
    axis : str
        axis you want to apply downsample on (most likely 'time')
    ftype : str
        filter type to apply. The default here is 'fir', like Matlab but unlike
        the default in scipy, because it works better
    n : int
        The order of the filter (1 less than the length for ‘fir’).

    Returns
    -------
    instance of Data
        downsampled data
    """
    output = data._copy()
    ratio = int(data.s_freq / s_freq)

    for i in range(data.number_of('trial')):
        output.data[i] = decimate(data.data[i], ratio,
                                  axis=data.index_of(axis),
                                  zero_phase=True)

        n_samples = output.data[i].shape[data.index_of(axis)]
        output.axis[axis][i] = linspace(data.axis[axis][i][0],
                                        data.axis[axis][i][-1] +
                                        1 / data.s_freq,
                                        n_samples)

    output.s_freq = s_freq

    return output

<<<<<<< HEAD
def get_times(data, cycle, stage, chunking, min_dur, exclude='poor'):
    """Get start and end times for selected segments of data.
    
    Parameters
    ----------
    data: instance of Data
        Raw data from which to fetch segments of interest
    cycle: tuple of int, optional
        Cycle(s) of interest. If None, cycles are disregarded.
    stage: list of str, optional
        Stage(s) of interest. If None, all stages are used.
    chunking: list of str or float or str, optional
        This parameter determines the chunking of the signal: events, epochs or
        continuous segments. If events desired, enter event type(s) as list of 
        str. If epochs desired, enter float for epoch duration (s) or 
        'lock_to_scoring' to return epochs synchronized with annotations. If
        continuous segments desired, enter None. Defaults to None.
    min_dur: float
        Minimum duration of signal chunks returned. Defaults to 0.
    exclude: str, optional
        Exclude epochs by quality. If 'poor', epochs marked as 'Poor' quality
        or staged as 'Artefact' will be rejected (and the signal cisioned in
        consequence). Defaults to 'poor'.
        
    Returns
    -------
    list of tuple of float
        The start and end times of each segment
    """
    times = []
=======

def _create_subepochs(x, nperseg, step):
    """Transform the data into a matrix for easy manipulation
    
    Parameters
    ----------
    x : 1d ndarray
        actual data values
    nperseg : int
        number of samples in each row to create
    step : int
        distance in samples between rows
    Returns
    -------
    2d ndarray
        a view (i.e. doesn't copy data) of the original x, with shape
        determined by nperseg and step. You should use the last dimension
    """
    axis = x.ndim - 1  # last dim
    nsmp = x.shape[axis]
    stride = x.strides[axis]
    noverlap = nperseg - step
    v_shape = *x.shape[:axis], (nsmp - noverlap) // step, nperseg
    v_strides = *x.strides[:axis], stride * step, stride
    v = as_strided(x, shape=v_shape, strides=v_strides,
                  writeable=False)  # much safer
    return v
>>>>>>> fc176440
<|MERGE_RESOLUTION|>--- conflicted
+++ resolved
@@ -150,7 +150,6 @@
 
     return output
 
-<<<<<<< HEAD
 def get_times(data, cycle, stage, chunking, min_dur, exclude='poor'):
     """Get start and end times for selected segments of data.
     
@@ -181,7 +180,6 @@
         The start and end times of each segment
     """
     times = []
-=======
 
 def _create_subepochs(x, nperseg, step):
     """Transform the data into a matrix for easy manipulation
@@ -208,5 +206,4 @@
     v_strides = *x.strides[:axis], stride * step, stride
     v = as_strided(x, shape=v_shape, strides=v_strides,
                   writeable=False)  # much safer
-    return v
->>>>>>> fc176440
+    return v