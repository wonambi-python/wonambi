--- conflicted
+++ resolved
@@ -5,9 +5,10 @@
 from operator import itemgetter
 from logging import getLogger
 from numpy import (arange, asarray, concatenate, diff, empty, floor, in1d, inf,
-                   log, logical_and, mean, ptp, ravel, sqrt, square, std,
-                   zeros)
+                   log, logical_and, logical_or, mean, ptp, ravel, sqrt, 
+                   square, std, zeros)
 from math import isclose
+from csv import writer
 from os.path import basename, splitext
 from pickle import dump, load
 try:
@@ -20,6 +21,7 @@
 from PyQt5.QtGui import QIcon, QColor
 from PyQt5.QtWidgets import (QAbstractItemView,
                              QDialogButtonBox,
+                             QDoubleSpinBox,
                              QFileDialog,
                              QFormLayout,
                              QGridLayout,
@@ -30,17 +32,18 @@
                              QListWidget,
                              QMessageBox,
                              QPushButton,
+                             QSpinBox,
                              QTabWidget,
                              QVBoxLayout,
                              QWidget,
                              )
 
 from .. import ChanTime
-from ..trans import montage, filter_
-from .notes import ChannelDialog
+from ..trans import montage, filter_, frequency
+from .notes import ChannelDialog, STAGE_NAME
 from .settings import (FormStr, FormInt, FormFloat, FormBool, FormMenu,
                        FormRadio)
-from .utils import freq_from_str, short_strings
+from .utils import freq_from_str, short_strings, remove_artf_evts
 
 lg = getLogger(__name__)
 
@@ -62,7 +65,6 @@
         ChannelDialog.__init__(self, parent)
 
         self.setWindowTitle('Analysis')
-        self.setWindowModality(Qt.ApplicationModal)
         self.chunk = {}
         self.label = {}
         self.cat = {}
@@ -103,14 +105,13 @@
 
         self.chunk['event'] = FormRadio('by e&vent')
         self.chunk['epoch'] = FormRadio('by e&poch')
-        self.chunk['segment'] = FormRadio('by &segment')
+        self.chunk['segment'] = FormRadio('by longest &segment')
         self.label['evt_type'] = QLabel('Event type (s)')
         self.label['epoch_dur'] = QLabel('Duration (sec)')
         self.label['min_dur'] = QLabel('Minimum duration (sec)')
         self.evt_chan_only = FormBool('Channel-specific')
         self.epoch_dur = FormFloat(30.0)
         self.lock_to_staging = FormBool('Lock to staging epochs')
-        self.min_dur = FormFloat(0.0)
 
         evt_box = QListWidget()
         evt_box.setSelectionMode(QAbstractItemView.ExtendedSelection)
@@ -131,9 +132,7 @@
         grid.addWidget(self.label['epoch_dur'], 5, 1)
         grid.addWidget(self.epoch_dur, 5, 2)
         grid.addWidget(self.chunk['segment'], 6, 0, 1, 3)
-        grid.addWidget(QLabel('    '), 7, 0)
-        grid.addWidget(self.label['min_dur'], 7, 1)
-        grid.addWidget(self.min_dur, 7, 2)
+
 
         """ ------ LOCATION ------ """
 
@@ -142,9 +141,6 @@
         cycle_box = QListWidget()
         cycle_box.setSelectionMode(QAbstractItemView.ExtendedSelection)
         self.idx_cycle = cycle_box
-
-        self.reject_epoch = FormBool('Exclude Artefact/Poor signal epochs')
-        self.reject_event = FormBool('Exclude signal with Artefact event type')
 
         form_layout = QFormLayout()
         box1.setLayout(form_layout)
@@ -156,9 +152,22 @@
                             self.idx_cycle)
         form_layout.addRow('Stage(s)',
                             self.idx_stage)
+        
+        """ ------ REJECTION ------ """
+        
+        box_r = QGroupBox('Rejection')
+
+        self.min_dur = FormFloat(0.0)
+        self.reject_epoch = FormBool('Exclude Poor signal epochs')
+        self.reject_event = FormBool('Exclude Artefact events')
+        
+        form_layout = QFormLayout()
+        box_r.setLayout(form_layout)        
+        form_layout.addRow('Minimum duration (sec)', 
+                           self.min_dur)
         form_layout.addRow(self.reject_epoch)
         form_layout.addRow(self.reject_event)
-
+        
         """ ------ CONCATENATION ------ """
 
         box_c = QGroupBox('Concatenation')
@@ -168,18 +177,18 @@
         self.cat['stage'] = FormBool('Concatenate between stages')
         self.cat['discontinuous'] = FormBool(''
                 'Concatenate discontinuous signal')
-        self.cat['btw_evt_types'] = FormBool('Concatenate between event types')
+        self.cat['evt_type'] = FormBool('Concatenate between event types')
 
         for box in self.cat.values():
             box.setEnabled(False)
 
         form_layout = QFormLayout()
         box_c.setLayout(form_layout)
+        form_layout.addRow(self.cat['stage'])
+        form_layout.addRow(self.cat['cycle'])
+        form_layout.addRow(self.cat['evt_type'])
+        form_layout.addRow(self.cat['discontinuous'])
         form_layout.addRow(self.cat['chan'])
-        form_layout.addRow(self.cat['cycle'])
-        form_layout.addRow(self.cat['stage'])
-        form_layout.addRow(self.cat['discontinuous'])
-        form_layout.addRow(self.cat['btw_evt_types'])
 
         """ ------ PRE-PROCESSING ------ """
 
@@ -216,9 +225,216 @@
         form_layout.addRow(*filt['notch_centre'])
         form_layout.addRow(*filt['notch_bandw'])
 
+        """ ------ FREQUENCY ------ """
+        
+        tab_freq = QWidget()
+                
+        self.frequency = {}
+        freq = self.frequency
+        
+        freq['freq_on'] = FormBool('Compute frequency domain')
+
+        freq['box_param'] = QGroupBox('Parameters')
+        
+        freq['scaling'] = FormMenu(['power', 'energy', 'fieldtrip', 'chronux'])
+        freq['taper'] = FormMenu(['boxcar', 'hann', 'dpss', 'triang', 
+            'blackman', 'hamming', 'bartlett', 'flattop', 'parzen', 'bohman',
+                'blackmanharris', 'nuttall', 'barthann'])
+        freq['detrend'] = FormMenu(['none', 'constant', 'linear'])
+        freq['welch_on'] = FormBool("Welch's method")
+       
+        form_layout = QFormLayout(freq['box_param'])
+        form_layout.addRow('Scaling', freq['scaling'])
+        form_layout.addRow('Taper', freq['taper'])
+        form_layout.addRow('Detrend', freq['detrend']) 
+        form_layout.addRow(freq['welch_on'])
+
+        freq['box_welch'] = QGroupBox("Welch's method")
+    
+        freq['duration'] = FormFloat(1)
+        freq['overlap'] = FormRadio('Overlap (0-1)')
+        freq['step'] = FormRadio('Step (sec)')
+        freq['overlap_val'] = QDoubleSpinBox()
+        freq['overlap_val'].setRange(0, 1)
+        freq['overlap_val'].setSingleStep(0.1)
+        freq['overlap_val'].setValue(0.5)
+        freq['step_val'] = FormFloat()
+        
+        grid_layout = QGridLayout(freq['box_welch'])
+        grid_layout.addWidget(QLabel('Duration (sec)'), 0, 0)
+        grid_layout.addWidget(freq['duration'], 0, 1)
+        grid_layout.addWidget(freq['overlap'], 1, 0)
+        grid_layout.addWidget(freq['step'], 2, 0)
+        grid_layout.addWidget(freq['overlap_val'], 1, 1)
+        grid_layout.addWidget(freq['step_val'], 2, 1)
+        
+        freq['box_mtap'] = QGroupBox('Multitaper method (DPSS) smoothing')
+        
+        freq['hbw'] = FormRadio('Half bandwidth (Hz)')
+        freq['nhbw'] = FormRadio('Normalized \nhalf bandwidth')
+        freq['hbw_val'] = QSpinBox()
+        freq['hbw_val'].setMinimum(0)
+        freq['hbw_val'].setValue(3)
+        freq['nhbw_val'] = QSpinBox()        
+        freq['nhbw_val'].setMinimum(0)
+        
+        grid_layout = QGridLayout()
+        freq['box_mtap'].setLayout(grid_layout)
+        grid_layout.addWidget(freq['hbw'], 0, 0)
+        grid_layout.addWidget(freq['nhbw'], 1, 0)
+        grid_layout.addWidget(freq['hbw_val'], 0, 1)
+        grid_layout.addWidget(freq['nhbw_val'], 1, 1)       
+        
+        freq['box_output'] = QGroupBox('Output')
+        
+        freq['spectrald'] = FormRadio('Spectral density')
+        freq['complex'] = FormRadio('Complex')
+        freq['sides'] = QSpinBox()        
+        freq['sides'].setRange(1,2)
+        freq['sides'].setValue(1)
+
+        grid_layout = QGridLayout(freq['box_output'])
+        grid_layout.addWidget(freq['spectrald'], 0, 0, 1, 3)
+        grid_layout.addWidget(freq['complex'], 1, 0, 1, 3)
+        grid_layout.addWidget(QLabel('      '), 2, 0) 
+        grid_layout.addWidget(QLabel('Side(s)'), 2, 1) 
+        grid_layout.addWidget(freq['sides'], 2, 2) 
+
+        freq['box_norm'] = QGroupBox('Normalization')
+        
+        freq['norm'] = FormMenu(['none', 'by mean of each segment',
+           'by mean of event type(s)', 'by mean of stage(s)',
+            'by mean of recording'])
+        evt_box = QListWidget()
+        evt_box.setSelectionMode(QAbstractItemView.ExtendedSelection)
+        freq['norm_evt_type'] = evt_box
+        stage_box = QListWidget()
+        stage_box.setSelectionMode(QAbstractItemView.ExtendedSelection)
+        stage_box.addItems(STAGE_NAME)
+        freq['norm_stage'] = stage_box        
+        freq['norm_concat'] = FormBool('Concatenate')
+
+        grid_layout = QGridLayout(freq['box_norm'])
+        grid_layout.addWidget(freq['norm'], 0, 0, 1, 2)
+        grid_layout.addWidget(QLabel('Event type(s)'), 1, 0)
+        grid_layout.addWidget(QLabel('Stage(s)'), 1, 1)
+        grid_layout.addWidget(freq['norm_evt_type'], 2, 0)
+        grid_layout.addWidget(freq['norm_stage'], 2, 1)
+        grid_layout.addWidget(freq['norm_concat'], 3, 0, 1, 2)
+
+        grid_layout = QGridLayout()
+        grid_layout.addWidget(freq['box_param'], 0, 0)
+        grid_layout.addWidget(freq['box_output'], 1, 0)
+        grid_layout.addWidget(freq['box_welch'], 0, 1)
+        grid_layout.addWidget(freq['box_mtap'], 1, 1)
+        grid_layout.addWidget(freq['box_norm'], 2, 0)
+
+        vlayout = QVBoxLayout(tab_freq)
+        vlayout.addWidget(freq['freq_on'])
+        vlayout.addLayout(grid_layout)
+        #vlayout.addWidget(freq['box_norm'])
+        vlayout.addStretch(1)
+
+        """ ------ PAC ------ """
+        if Pac is not None:
+
+            tab_pac = QWidget()
+
+            pac_metrics = [pacstr((x, 0, 0))[0] for x in range(1,6)]
+            pac_metrics = [x[:x.index('(') - 1] for x in pac_metrics]
+            pac_metrics[1] = 'Kullback-Leibler Distance' # corrected typo
+            pac_surro = [pacstr((1, x, 0))[1] for x in range(5)]
+            pac_norm = [pacstr((1, 0, x))[2] for x in range(5)]
+
+            pac = self.pac
+
+            pac['box_complex'] = QGroupBox('Complex definition')
+
+            pac['hilbert_on'] = FormRadio('Hilbert transform')
+            pac['hilbert'] = {}
+            hilb = pac['hilbert']
+            hilb['filt'] = QLabel('Filter'), FormMenu(['fir1', 'butter', 
+                'bessel'])
+            hilb['cycle_pha'] = QLabel('Cycles, phase'), FormInt(default=3)
+            hilb['cycle_amp'] = QLabel('Cycles, amp'), FormInt(default=6)
+            hilb['order'] = QLabel('Order'), FormInt(default=3)
+            pac['wavelet_on'] = FormRadio('Wavelet convolution')
+            pac['wav_width'] = QLabel('Width'), FormInt(default=7)
+
+            grid = QGridLayout(pac['box_complex'])
+            grid.addWidget(pac['hilbert_on'], 0, 0, 1, 2)
+            grid.addWidget(hilb['filt'][0], 1, 0)
+            grid.addWidget(hilb['filt'][1], 1, 1)
+            grid.addWidget(hilb['cycle_pha'][0], 2, 0)
+            grid.addWidget(hilb['cycle_pha'][1], 2, 1)
+            grid.addWidget(hilb['cycle_amp'][0], 3, 0)
+            grid.addWidget(hilb['cycle_amp'][1], 3, 1)
+            grid.addWidget(hilb['order'][0], 4, 0)
+            grid.addWidget(hilb['order'][1], 4, 1)
+            grid.addWidget(pac['wavelet_on'], 0, 3, 1, 2)
+            grid.addWidget(pac['wav_width'][0], 1, 3)
+            grid.addWidget(pac['wav_width'][1], 1, 4)
+
+            pac['box_metric'] = QGroupBox('PAC metric')
+
+            pac['pac_on'] = FormBool('Compute PAC')
+            pac['metric'] = FormMenu(pac_metrics)
+            pac['fpha'] = FormStr()
+            pac['famp'] = FormStr()
+            pac['nbin'] = QLabel('Number of bins'), FormInt(default=18)
+
+            form_layout = QFormLayout(pac['box_metric'])
+            form_layout.addRow(pac['pac_on'])
+            form_layout.addRow('PAC metric',
+                               pac['metric'])
+            form_layout.addRow('Phase frequencies (Hz)',
+                               pac['fpha'])
+            form_layout.addRow('Amplitude frequencies (Hz)',
+                               pac['famp'])
+            form_layout.addRow(*pac['nbin'])
+
+            pac['box_surro'] = QGroupBox('Surrogate data')
+
+            pac['surro_method'] = FormMenu(pac_surro)
+            pac['surro'] = {}
+            sur = pac['surro']
+            sur['nperm'] = QLabel('Number of surrogates'), FormInt(default=200)
+            sur['nblocks'] = (QLabel('Number of amplitude blocks'),
+                              FormInt(default=2))
+            sur['pval'] = FormBool('Get p-values'), None
+            sur['save_surro'] = FormBool('Save surrogate data'), None
+            sur['norm'] = FormMenu(pac_norm), None
+
+            form_layout = QFormLayout(pac['box_surro'])
+            form_layout.addRow(pac['surro_method'])
+            form_layout.addRow(*sur['nperm'])
+            form_layout.addRow(*sur['nblocks'])
+            form_layout.addRow(sur['pval'][0])
+            form_layout.addRow(sur['save_surro'][0])
+            form_layout.addRow(sur['norm'][0])
+
+            pac['box_opts'] = QGroupBox('Options')
+
+            pac['optimize'] = FormMenu(['True', 'False', 'greedy', 'optimal'])
+            pac['njobs'] = FormInt(default=-1)
+
+            form_layout = QFormLayout(pac['box_opts'])
+            form_layout.addRow('Optimize einsum',
+                               pac['optimize'])
+            form_layout.addRow('Number of jobs',
+                               pac['njobs'])
+
+            vlayout = QVBoxLayout(tab_pac)
+            vlayout.addWidget(pac['pac_on'])
+            vlayout.addWidget(QLabel(''))
+            vlayout.addWidget(pac['box_metric'])
+            vlayout.addWidget(pac['box_complex'])
+            vlayout.addWidget(pac['box_surro'])
+            vlayout.addWidget(pac['box_opts'])
+
         """ ------ EVENTS ------ """
 
-        tab1 = QWidget()
+        tab_evt = QWidget()
 
         ev = self.event
         ev['global'] = {}
@@ -295,220 +511,19 @@
             x = floor(i/5)
             grid3.addWidget(w, i - 5 * x + 3, x + 1)
 
-        vlayout = QVBoxLayout(tab1)
+        vlayout = QVBoxLayout(tab_evt)
         vlayout.addWidget(box_global)
         vlayout.addWidget(box_local)
         vlayout.addWidget(box_sw)
         vlayout.addStretch(1)
 
-        """ ------ PSD ------ """
-
-        tab2 = QWidget()
-
-        box_welch = QGroupBox('Welch')
-
-        self.psd['welch'] = {}
-        self.psd['mtap'] = {}
-
-        self.psd['welch_on'] = FormBool("Welch's method")
-        welch = self.psd['welch']
-        welch['win_dur'] = FormFloat(default=1.)
-        welch['overlap'] = FormFloat(default=0.5)
-        welch['fft_dur'] = FormFloat()
-        welch['window'] = FormMenu(['boxcar', 'triang', 'blackman',
-                'hamming', 'hann', 'bartlett', 'flattop', 'parzen', 'bohman',
-                'blackmanharris', 'nuttall', 'barthann'])
-        welch['detrend'] = FormMenu(['constant', 'linear'])
-        welch['scaling'] = FormMenu(['density', 'spectrum'])
-        welch['trans'] = FormBool('Pre-process')
-
-        welch['win_dur_l'] = QLabel('Window length (sec)')
-        welch['overlap_l'] = QLabel('Overlap ratio')
-        welch['fft_dur_l'] = QLabel('FFT length (sec)')
-        welch['window_l'] = QLabel('Window type')
-        welch['detrend_l'] = QLabel('Detrend')
-        welch['scaling_l'] = QLabel('Scaling')
-
-        form_layout = QFormLayout()
-        box_welch.setLayout(form_layout)
-        form_layout.addRow(self.psd['welch_on'])
-        form_layout.addRow(welch['win_dur_l'],
-                           welch['win_dur'])
-        form_layout.addRow(welch['overlap_l'],
-                           welch['overlap'])
-        form_layout.addRow(welch['fft_dur_l'],
-                           welch['fft_dur'])
-        form_layout.addRow(welch['window_l'],
-                           welch['window'])
-        form_layout.addRow(welch['detrend_l'],
-                           welch['detrend'])
-        form_layout.addRow(welch['scaling_l'],
-                           welch['scaling'])
-        form_layout.addRow(welch['trans'])
-
-        box_mtap = QGroupBox('Multitaper')
-
-        self.psd['mtap_on'] = FormBool("Multitaper method")
-        mtap = self.psd['mtap']
-        mtap['fmin'] = FormFloat(default=0.)
-        mtap['fmax'] = FormFloat(default=inf)
-        mtap['bandwidth'] = FormFloat()
-        mtap['adaptive'] = FormBool('Adaptive weights')
-        mtap['low_bias'] = FormBool('Low bias')
-        mtap['normalization'] = FormMenu(['full', 'length'])
-        mtap['trans'] = FormBool('Pre-process')
-
-        mtap['fmin_l'] = QLabel('Minimum frequency (Hz)')
-        mtap['fmax_l'] = QLabel('Maximum frequency (Hz)')
-        mtap['bandwidth_l'] = QLabel('Bandwidth (Hz)')
-        mtap['normalization_l'] = QLabel('Normalization (Hz)')
-
-        form_layout = QFormLayout()
-        box_mtap.setLayout(form_layout)
-        form_layout.addRow(self.psd['mtap_on'])
-        form_layout.addRow(mtap['fmin_l'],
-                           mtap['fmin'])
-        form_layout.addRow(mtap['fmax_l'],
-                           mtap['fmax'])
-        form_layout.addRow(mtap['bandwidth_l'],
-                           mtap['bandwidth'])
-        form_layout.addRow(mtap['normalization_l'],
-                           mtap['normalization'])
-        form_layout.addRow(mtap['adaptive'])
-        form_layout.addRow(mtap['low_bias'])
-        form_layout.addRow(mtap['trans'])
-
-        for button in welch.values():
-            button.setEnabled(False)
-        for button in mtap.values():
-            button.setEnabled(False)
-
-        vlayout = QVBoxLayout(tab2)
-        vlayout.addWidget(box_welch)
-        vlayout.addWidget(box_mtap)
-        vlayout.addStretch(1)
-
-        """ ------ PAC ------ """
-        if Pac is not None:
-
-            tab3 = QWidget()
-
-            """
-            # placeholders for now
-            pac_metrics = ['Mean Vector Length',
-                           'Kullback-Leibler Distance',
-                           'Heights ratio',
-                           'ndPac',
-                           'Phase-Synchrony']
-            pac_surro = ['No surrogates',
-                         'Swap phase/amplitude across trials',
-                         'Swap amplitude blocks across time',
-                         'Shuffle amplitude time-series',
-                         'Time lag']
-            pac_norm = ['No normalization',
-                        'Substract the mean of surrogates',
-                        'Divide by the mean of surrogates',
-                        'Substract then divide by the mean of surrogates',
-                        "Substract the mean and divide by the deviation of " + \
-                        "the surrogates"]
-            """
-            pac_metrics = [pacstr((x, 0, 0))[0] for x in range(1,6)]
-            pac_metrics = [x[:x.index('(') - 1] for x in pac_metrics]
-            pac_metrics[1] = 'Kullback-Leibler Distance' # corrected typo
-            pac_surro = [pacstr((1, x, 0))[1] for x in range(5)]
-            pac_norm = [pacstr((1, 0, x))[2] for x in range(5)]
-
-            pac = self.pac
-
-            pac['box_complex'] = QGroupBox('Complex definition')
-
-            pac['hilbert_on'] = FormRadio('Hilbert transform')
-            pac['hilbert'] = {}
-            hilb = pac['hilbert']
-            hilb['filt'] = QLabel('Filter'), FormMenu(['fir1', 'butter', 'bessel'])
-            hilb['cycle_pha'] = QLabel('Cycles, phase'), FormInt(default=3)
-            hilb['cycle_amp'] = QLabel('Cycles, amp'), FormInt(default=6)
-            hilb['order'] = QLabel('Order'), FormInt(default=3)
-            pac['wavelet_on'] = FormRadio('Wavelet convolution')
-            pac['wav_width'] = QLabel('Width'), FormInt(default=7)
-
-            grid = QGridLayout(pac['box_complex'])
-            grid.addWidget(pac['hilbert_on'], 0, 0, 1, 2)
-            grid.addWidget(hilb['filt'][0], 1, 0)
-            grid.addWidget(hilb['filt'][1], 1, 1)
-            grid.addWidget(hilb['cycle_pha'][0], 2, 0)
-            grid.addWidget(hilb['cycle_pha'][1], 2, 1)
-            grid.addWidget(hilb['cycle_amp'][0], 3, 0)
-            grid.addWidget(hilb['cycle_amp'][1], 3, 1)
-            grid.addWidget(hilb['order'][0], 4, 0)
-            grid.addWidget(hilb['order'][1], 4, 1)
-            grid.addWidget(pac['wavelet_on'], 0, 3, 1, 2)
-            grid.addWidget(pac['wav_width'][0], 1, 3)
-            grid.addWidget(pac['wav_width'][1], 1, 4)
-
-            pac['box_metric'] = QGroupBox('PAC metric')
-
-            pac['pac_on'] = FormBool('Compute PAC')
-            pac['metric'] = FormMenu(pac_metrics)
-            pac['fpha'] = FormStr()
-            pac['famp'] = FormStr()
-            pac['nbin'] = QLabel('Number of bins'), FormInt(default=18)
-
-            form_layout = QFormLayout(pac['box_metric'])
-            form_layout.addRow(pac['pac_on'])
-            form_layout.addRow('PAC metric',
-                               pac['metric'])
-            form_layout.addRow('Phase frequencies (Hz)',
-                               pac['fpha'])
-            form_layout.addRow('Amplitude frequencies (Hz)',
-                               pac['famp'])
-            form_layout.addRow(*pac['nbin'])
-
-            pac['box_surro'] = QGroupBox('Surrogate data')
-
-            pac['surro_method'] = FormMenu(pac_surro)
-            pac['surro'] = {}
-            sur = pac['surro']
-            sur['nperm'] = QLabel('Number of surrogates'), FormInt(default=200)
-            sur['nblocks'] = (QLabel('Number of amplitude blocks'),
-                              FormInt(default=2))
-            sur['pval'] = FormBool('Get p-values'), None
-            sur['save_surro'] = FormBool('Save surrogate data'), None
-            sur['norm'] = FormMenu(pac_norm), None
-
-            form_layout = QFormLayout(pac['box_surro'])
-            form_layout.addRow(pac['surro_method'])
-            form_layout.addRow(*sur['nperm'])
-            form_layout.addRow(*sur['nblocks'])
-            form_layout.addRow(sur['pval'][0])
-            form_layout.addRow(sur['save_surro'][0])
-            form_layout.addRow(sur['norm'][0])
-
-            pac['box_opts'] = QGroupBox('Options')
-
-            pac['optimize'] = FormMenu(['True', 'False', 'greedy', 'optimal'])
-            pac['njobs'] = FormInt(default=-1)
-
-            form_layout = QFormLayout(pac['box_opts'])
-            form_layout.addRow('Optimize einsum',
-                               pac['optimize'])
-            form_layout.addRow('Number of jobs',
-                               pac['njobs'])
-
-            vlayout = QVBoxLayout(tab3)
-            vlayout.addWidget(pac['pac_on'])
-            vlayout.addWidget(QLabel(''))
-            vlayout.addWidget(pac['box_metric'])
-            vlayout.addWidget(pac['box_complex'])
-            vlayout.addWidget(pac['box_surro'])
-            vlayout.addWidget(pac['box_opts'])
-
         """ ------ TRIGGERS ------ """
 
         for button in self.chunk.values():
             button.toggled.connect(self.toggle_buttons)
 
-        for lw in [self.idx_chan, self.idx_cycle, self.idx_stage]:
+        for lw in [self.idx_chan, self.idx_cycle, self.idx_stage, 
+                   self.idx_evt_type]:
             lw.itemSelectionChanged.connect(self.toggle_concatenate)
 
         for button in self.trans['button'].values():
@@ -517,22 +532,35 @@
         for button in [x[0] for x in self.event['local'].values()]:
             button.connect(self.toggle_buttons)
 
-        self.idx_group.connect(self.update_channels)
+        self.chunk['epoch'].toggled.connect(self.toggle_concatenate)
+        self.chunk['event'].toggled.connect(self.toggle_concatenate)
+        self.idx_group.activated.connect(self.update_channels)
         self.lock_to_staging.connect(self.toggle_buttons)
+        self.cat['discontinuous'].connect(self.toggle_concatenate)
+        
+        freq['freq_on'].connect(self.toggle_freq)
+        freq['taper'].connect(self.toggle_freq)
+        freq['welch_on'].connect(self.toggle_freq)
+        freq['complex'].connect(self.toggle_freq)
+        freq['overlap'].connect(self.toggle_freq)
+        freq['hbw'].connect(self.toggle_freq)
+        freq['norm'].connect(self.toggle_freq)
+
+        if Pac is not None:
+            pac['pac_on'].connect(self.toggle_pac)
+            pac['hilbert_on'].toggled.connect(self.toggle_pac)
+            pac['wavelet_on'].toggled.connect(self.toggle_pac)
+            pac['metric'].connect(self.toggle_pac)
+            pac['surro_method'].connect(self.toggle_pac)
+
         eg['density'].connect(self.toggle_buttons)
-        eg['all_local'].connect(self.check_all_local)
-        eg['all_local_prep'].connect(self.check_all_local)
+        eg['all_local'].clicked.connect(self.check_all_local)
+        eg['all_local_prep'].clicked.connect(self.check_all_local_prep)
+        for button in el.values():
+            button[0].clicked.connect(self.uncheck_all_local)
+            button[1].clicked.connect(self.uncheck_all_local)
         ev['sw']['all_slope'].connect(self.check_all_slopes)
-        self.psd['welch_on'].connect(self.toggle_buttons)
-        self.psd['mtap_on'].connect(self.toggle_buttons)
-
-        if Pac is not None:
-            pac['pac_on'].connect(self.toggle_buttons)
-            pac['hilbert_on'].toggled.connect(self.toggle_buttons)
-            pac['wavelet_on'].toggled.connect(self.toggle_buttons)
-            pac['metric'].connect(self.toggle_buttons)
-            pac['surro_method'].connect(self.toggle_buttons)
-
+        
         bbox.clicked.connect(self.button_clicked)
 
         """ ------ SET DEFAULTS ------ """
@@ -542,21 +570,39 @@
         self.chunk['epoch'].setChecked(True)
         self.reject_epoch.setChecked(True)
         self.trans['button']['none'].setChecked(True)
-        el['dur'][1].set_value(False)
-        mtap['low_bias'].setChecked(True)
+        
+        freq['box_param'].setEnabled(False)
+        freq['box_welch'].setEnabled(False)
+        freq['box_mtap'].setEnabled(False)
+        freq['box_output'].setEnabled(False)
+        freq['box_norm'].setEnabled(False)        
+        freq['spectrald'].setChecked(True)
+        freq['detrend'].set_value('linear')
+        freq['overlap'].setChecked(True)
+        freq['hbw'].setChecked(True)
+        
+        # TODO: remove this
+        freq['norm'].setEnabled(False) # Temp
+
         if Pac is not None:
-            pac['hilbert_on'].setChecked(True)
+            pac['wavelet_on'].setChecked(True)
             pac['metric'].set_value('Kullback-Leibler Distance')
             pac['optimize'].set_value('False')
-
+            pac['box_metric'].setEnabled(False)
+            pac['box_complex'].setEnabled(False)
+            pac['box_surro'].setEnabled(False)
+            pac['box_opts'].setEnabled(False)
+            
+        el['dur'][1].set_value(False)
+            
         """ ------ LAYOUT MASTER ------ """
 
         box3 = QTabWidget()
 
-        box3.addTab(tab1, 'Events')
-        box3.addTab(tab2, 'PSD')
+        box3.addTab(tab_freq, 'Frequency')
         if Pac is not None:
-            box3.addTab(tab3, 'PAC')
+            box3.addTab(tab_pac, 'PAC')
+        box3.addTab(tab_evt, 'Events')
 
         btnlayout = QHBoxLayout()
         btnlayout.addStretch(1)
@@ -569,6 +615,7 @@
         vlayout1.addStretch(1)
 
         vlayout2 = QVBoxLayout()
+        vlayout2.addWidget(box_r)
         vlayout2.addWidget(box_c)
         vlayout2.addWidget(box2)
         vlayout2.addStretch(1)
@@ -590,12 +637,16 @@
         """Update the event types list when dialog is opened."""
         self.event_types = self.parent.notes.annot.event_types
         self.idx_evt_type.clear()
+        self.frequency['norm_evt_type'].clear()
         for ev in self.event_types:
             self.idx_evt_type.addItem(ev)
+            self.frequency['norm_evt_type'].addItem(ev)
 
     def update_cycles(self):
         """Enable cycles checkbox only if there are cycles marked, with no
         errors."""
+        self.idx_cycle.clear()
+        
         try:
             self.cycles = self.parent.notes.annot.get_cycles()
 
@@ -617,7 +668,9 @@
         """Enable and disable buttons, according to options selected."""
         event_on = self.chunk['event'].isChecked()
         epoch_on = self.chunk['epoch'].isChecked()
-        #segment_on = self.chunk['segment'].isChecked()
+        segment_on = self.chunk['segment'].isChecked()
+        lock_on = self.lock_to_staging.get_value()
+        lock_enabled = self.lock_to_staging.isEnabled()
 
         self.evt_chan_only.setEnabled(event_on)
         self.label['evt_type'].setEnabled(event_on)
@@ -625,18 +678,29 @@
         self.label['epoch_dur'].setEnabled(epoch_on)
         self.epoch_dur.setEnabled(epoch_on)
         self.lock_to_staging.setEnabled(epoch_on)
-        self.cat['btw_evt_types'].setEnabled(event_on)
+        self.reject_epoch.setEnabled(not event_on)
+        self.reject_event.setEnabled(logical_or((lock_enabled and not lock_on),
+                                                not lock_enabled))
+        self.cat['discontinuous'].setEnabled(event_on or segment_on)
+        self.cat['evt_type'].setEnabled(event_on)
+        
         if Pac is not None:
             self.pac['surro_method'].model().item(1).setEnabled(epoch_on)
         # "Swap phase/amplitude across trials" only available if using epochs
         # because trials need to be of equal length
 
-        if epoch_on and self.lock_to_staging.get_value():
+        if event_on:
+            self.reject_epoch.setChecked(False)
+        elif self.cat['evt_type'].get_value():
+            self.cat['evt_type'].setChecked(False)
+        
+        if epoch_on and lock_on:
+            self.reject_event.setChecked(False)
+        
+        if epoch_on:
             for i in self.cat.values():
                 i.setChecked(False)
                 i.setEnabled(False)
-            self.reject_event.setChecked(False)
-            self.reject_event.setEnabled(False)
 
         filter_on = not self.trans['button']['none'].isChecked()
         for button in self.trans['filt'].values():
@@ -653,13 +717,61 @@
             if not checked:
                 buttons[1].setChecked(False)
 
-        welch_on =  self.psd['welch_on'].get_value()
-        mtap_on = self.psd['mtap_on'].get_value()
-        for button in self.psd['welch'].values():
-            button.setEnabled(welch_on)
-        for button in self.psd['mtap'].values():
-            button.setEnabled(mtap_on)
-
+    def toggle_concatenate(self):
+        """Enable and disable concatenation options."""
+        if not self.chunk['epoch'].isChecked():        
+            for i,j in zip([self.idx_chan, self.idx_cycle, self.idx_stage, 
+                            self.idx_evt_type],
+                   [self.cat['chan'], self.cat['cycle'],
+                    self.cat['stage'], self.cat['evt_type']]):
+                if len(i.selectedItems()) > 1:
+                    j.setEnabled(True)
+                else:
+                    j.setEnabled(False)
+                    j.setChecked(False)
+                    
+        if not self.chunk['event'].isChecked():
+            self.cat['evt_type'].setEnabled(False)
+            
+        if not self.cat['discontinuous'].get_value():
+            self.cat['chan'].setEnabled(False)
+
+    def toggle_freq(self):
+        """Enable and disable frequency domain options."""
+        freq = self.frequency
+        
+        freq_on = freq['freq_on'].get_value()
+        freq['box_param'].setEnabled(freq_on)
+        freq['box_output'].setEnabled(freq_on)
+        freq['box_norm'].setEnabled(freq_on)
+        
+        welch_on = freq['welch_on'].get_value()
+        freq['box_welch'].setEnabled(welch_on)
+        
+        if welch_on:
+            overlap_on = freq['overlap'].isChecked()
+            freq['overlap_val'].setEnabled(overlap_on)
+            freq['step_val'].setEnabled(not overlap_on)
+
+        dpss_on = freq['taper'].get_value() == 'dpss'       
+        freq['box_mtap'].setEnabled(dpss_on)
+
+        if dpss_on:
+            hbw_on = freq['hbw'].isChecked()
+            freq['hbw_val'].setEnabled(hbw_on)
+            freq['nhbw_val'].setEnabled(not hbw_on)
+        
+        complex_on = freq['complex'].isChecked()
+        freq['sides'].setEnabled(complex_on)
+        
+        norm_evt = freq['norm'].get_value() == 'by mean of event type(s)'
+        norm_stage = freq['norm'].get_value() == 'by mean of stage(s)'
+        freq['norm_evt_type'].setEnabled(norm_evt)
+        freq['norm_stage'].setEnabled(norm_stage)
+        freq['norm_concat'].setEnabled(norm_evt or norm_stage)            
+
+    def toggle_pac(self):
+        """Enable and disable PAC options."""
         if Pac is not None:
             pac_on = self.pac['pac_on'].get_value()
             self.pac['box_metric'].setEnabled(pac_on)
@@ -709,34 +821,33 @@
             if ndpac_on:
                 self.pac['surro_method'].set_value('No surrogates')
                 self.pac['surro']['pval'].setEnabled(True)
-
-    def toggle_concatenate(self):
-        """Enable and disable concatenation options."""
-        for i,j in zip([self.idx_chan, self.idx_cycle, self.idx_stage],
-               [self.cat['chan'], self.cat['cycle'],
-                self.cat['stage']]):
-            if len(i.selectedItems()) > 1:
-                j.setEnabled(True)
-            else:
-                j.setEnabled(False)
-                j.setChecked(False)
-
+    
     def check_all_local(self):
         """Check or uncheck all local event parameters."""
-        all_local_checked = self.event['all_local'][0].isChecked()
-        if not all_local_checked:
-            self.event['all_local'][1].setChecked(False)
-        all_local_pp_checked = self.event['all_local'][1].isChecked()
-        self.event['all_local'][1].setEnabled(all_local_checked)
+        all_local_chk = self.event['global']['all_local'].isChecked()
         for buttons in self.event['local'].values():
-            buttons[0].setChecked(all_local_checked)
+            buttons[0].setChecked(all_local_chk)
             buttons[1].setEnabled(buttons[0].isChecked())
-            buttons[1].setChecked(all_local_pp_checked)
-
+
+    def check_all_local_prep(self):
+        """Check or uncheck all enabled event pre-processing."""
+        all_local_pp_chk = self.event['global']['all_local_prep'].isChecked()        
+        for buttons in self.event['local'].values():            
+            if buttons[1].isEnabled():
+                buttons[1].setChecked(all_local_pp_chk)
+                    
+    def uncheck_all_local(self):
+        """Uncheck 'all local' box when a local event is unchecked."""
+        for buttons in self.event['local'].values():
+            if not buttons[0].get_value():
+                self.event['global']['all_local'].setChecked(False)
+            if buttons[1].isEnabled() and not buttons[1].get_value():
+                self.event['global']['all_local_prep'].setChecked(False)
+    
     def check_all_slopes(self):
         """Check and uncheck slope options"""
         slopes_checked = self.event['sw']['all_slope'].get_value()
-        for button in self.event['sw']['slope']:
+        for button in self.event['slope']:
             button.setChecked(slopes_checked)
 
     def button_clicked(self, button):
@@ -753,11 +864,11 @@
             if filename is None:
                 return
 
-            chunk = {k: v.get_value() for k, v in self.chunk.items()}
+            chunk = {k: v.isChecked() for k, v in self.chunk.items()}
 
             if chunk['event']:
                 evt_type = self.idx_evt_type.selectedItems()
-                if evt_type == []:
+                if not evt_type:
                     return
                 else:
                     evt_type = [x.text() for x in evt_type]
@@ -767,14 +878,15 @@
             # Which channel(s)
             group = self.one_grp
             chan = self.get_channels()
-            #chan_name = chan + ' (' + self.idx_group.currentText() + ')'
-            if chan == []:
+            if not chan:
                 return
+            chan_full = [i + ' (' + self.idx_group.currentText() + ''
+                           ')' for i in chan]
 
             # Which cycle(s)
             idx_cyc_sel = [int(x.text()) - 1 for x in \
                            self.idx_cycle.selectedItems()]
-            if idx_cyc_sel == []:
+            if not idx_cyc_sel:
                 cycle = None
             else:
                 cycle = itemgetter(*idx_cyc_sel)(self.cycles)
@@ -783,18 +895,21 @@
 
             # Which stage(s)
             stage = self.idx_stage.selectedItems()
-            if stage == []:
+            if not stage:
                 stage = None
             else:
                 stage = [x.text() for x in self.idx_stage.selectedItems()]
+            lg.info('Stages from GUI: ' + str(stage))
 
             # Concatenation
             cat = {k: v.get_value() for k, v in self.cat.items()}
+            lg.info('Cat: ' + str(cat))
             cat_chan = cat['chan']
             cat = (int(cat['cycle']), int(cat['stage']),
-                   int(cat['discontinuous']), int(cat['btw_evt_types']))
+                   int(cat['discontinuous']), int(cat['evt_type']))
 
             # Other options
+            lock_to_staging = self.lock_to_staging.get_value()
             exclude_epoch = self.reject_epoch.get_value()
             evt_chan_only = self.evt_chan_only.get_value()
             trans = {k: v.get_value() for k, v in self.trans['button'].items()}
@@ -812,35 +927,80 @@
             ev_sl = [x.get_value() for x in self.event['slope']]
 
             # Fetch signal
+            lg.info('Getting ' + ', '.join((str(evt_type), str(stage), 
+                                           str(cycle), str(chan_full), 
+                                           str(exclude_epoch))))
             bundles = get_times(self.parent.notes.annot, evt_type=evt_type,
-                                stage=stage, cycle=cycle, chan=chan,
+                                stage=stage, cycle=cycle, chan=chan_full,
                                 exclude=exclude_epoch)
-
+            lg.info('Get times: ' + str(len(bundles)))
+
+            if not bundles:
+                self.parent.statusBar().showMessage('No valid signal found.')
+                self.accept()
+                return
+            
             if self.reject_event.get_value():
-                bundles['times'] = remove_artf_evts(bundles['times'], 
-                                                    self.parent.notes.annot)
-
+                for bund in bundles:
+                    bund['times'] = remove_artf_evts(bund['times'], 
+                                                    self.parent.notes.annot,
+                                                    min_dur=0)
+            lg.info('After remove artf evts: ' + str(len(bundles)))
+
+            if not bundles:
+                self.parent.statusBar().showMessage('No valid signal found.')
+                self.accept
+                return
+
+            lg.info('Preparing concatenation: ' + str(cat))
             bundles = concat(bundles, cat)
-
-            if chunk['epoch'] and not self.lock_to_staging.get_value():
-                bundles = find_intervals(bundles, self.epoch_dur.get_value())
+            lg.info('After concat: ' + str(len(bundles)))
+            
+            if chunk['epoch']:
+                cat = (0, 0, 0, 0)
+                
+                if lock_to_staging:
+                    bundles = divide_bundles(bundles)
+                    lg.info('Divided ' + str(len(bundles)))
+
+                else:
+                    bundles = find_intervals(bundles, 
+                                             self.epoch_dur.get_value())
+                    lg.info('Find intervals: ' + str(len(bundles)))
 
             segments = longer_than(bundles, self.min_dur.get_value())
-
+            lg.info('Longer than: ' + str(len(segments)))
+            
+            if not segments:
+                self.parent.statusBar().showMessage('No valid signal found.')
+                self.accept
+                return
+            
             self.read_data(chan, group, segments, concat_chan=cat_chan,
                            evt_chan_only=evt_chan_only)
+            lg.info('Created data, n_seg: ' + str(len(self.segments)))
 
             # Transform signal
 
-            # Apply analyses
-
+            # Apply analyses and save
+
+            if self.frequency['freq_on'].get_value():
+                freq_filename = splitext(filename)[0] + '_freq.p'
+                xfreq = self.compute_freq()
+                
+                with open(freq_filename, 'wb') as f:
+                    dump(xfreq, f)
+                    
+                self.export_freq(xfreq)
+            
             if self.pac['pac_on'].get_value():
-                xpac = self.compute_pac()
+                xpac, fpha, famp = self.compute_pac()
                 pac_filename = splitext(filename)[0] + '_pac.p'
+                
                 with open(pac_filename, 'wb') as f:
                     dump(xpac, f)
-
-            # Save datafile
+                    
+                self.export_pac(xpac, fpha, famp)
 
             self.accept()
 
@@ -864,7 +1024,7 @@
     def read_data(self, chan, group, segments, concat_chan, evt_chan_only):
         """Read data for analysis."""
         dataset = self.parent.info.dataset
-        chan = self.get_channels()
+        #chan = self.get_channels() # already given as an argument!
         chan_to_read = chan + self.one_grp['ref_chan']
 
         data = dataset.read_data(chan=chan_to_read)
@@ -878,15 +1038,90 @@
             data.axis['time'][0] = data.axis['time'][0][slice(None, None, q)]
             data.s_freq = int(data.s_freq / q)
 
+        lg.info('Sending segments for _create, nseg: ' + str(len(segments)))
+        
         self.segments = _create_data_to_analyze(data, chan, self.one_grp,
                                                 segments=segments,
                                                 concat_chan=concat_chan,
                                                 evt_chan_only=evt_chan_only)
 
-        self.chan = []
-        for ch in chan:
-            chan_grp_name = ch + ' (' + self.one_grp['name'] + ')'
-            self.chan.append(chan_grp_name)
+#==============================================================================
+#         self.chan = []
+#         for ch in chan:
+#             chan_grp_name = ch + ' (' + self.one_grp['name'] + ')'
+#             self.chan.append(chan_grp_name)
+#==============================================================================
+
+    def compute_freq(self):
+        """Compute frequency domain analysis.
+        
+        Returns
+        -------
+        list of dict
+            each item is a dict where 'data' is an instance of ChanFreq for a
+            single segment of signal, 'name' is the event type, if applicable, 
+            'times' is a tuple of the start and end times in sec, 'duration' is
+            the actual duration of the segment, in seconds (can be dissociated
+            from 'times' if the signal was concatenated)
+            and with 'chan' (str), 'stage' (str) and 'cycle' (int)
+        """
+        freq = self.frequency
+        scaling = freq['scaling'].get_value()
+        sides = freq['sides'].value()
+        taper = freq['taper'].get_value()
+        halfbandwidth = freq['hbw_val'].value()
+        NW = freq['nhbw_val'].value()
+        duration = freq['duration'].get_value()
+        overlap = freq['overlap_val'].value()
+        step = freq['step_val'].get_value()
+        detrend = freq['detrend'].get_value()
+
+        if freq['spectrald'].isChecked():
+            output = 'spectraldensity'
+        else:
+            output = 'complex'
+            
+        if sides == 1:
+            sides = 'one'
+        elif sides == 2:
+            sides = 'two'                
+            
+        if freq['overlap'].isChecked():
+            step = None
+        else:
+            overlap = None
+        
+        if NW == 0 or freq['hbw'].isChecked():
+            NW = None
+        if duration == 0 or not freq['welch_on'].get_value():
+            duration = None
+        if step == 0:
+            step = None
+        if detrend == 'none':
+            detrend = None
+            
+        lg.info(' '.join(['Freq settings:', output, scaling, 'sides:', 
+                         str(sides), taper, 'hbw:', str(halfbandwidth), 'NW:',
+                         str(NW), 'dur:', str(duration), 'overlap:',
+                         str(overlap), 'step:', str(step), 'detrend:', 
+                         str(detrend)]))
+            
+        xfreq = []
+        for seg in self.segments:
+            data = seg['data']
+            timeline = seg['data'].axis['time'][0]
+            seg['times'] = timeline[0], timeline[-1]
+            seg['duration'] = len(timeline) / data.s_freq
+            
+            lg.info('Compute freq ' + ' ' + str((timeline[0], timeline[-1])))
+            Sxx = frequency(data, output=output, scaling=scaling, sides=sides, 
+                            taper=taper, halfbandwidth=halfbandwidth, NW=NW, 
+                            duration=duration, overlap=overlap, step=step, 
+                            detrend=detrend)
+            seg['data'] = Sxx
+            xfreq.append(seg)
+            
+        return xfreq        
 
     def compute_pac(self):
         """Compute phase-amplitude coupling values from data."""
@@ -929,8 +1164,13 @@
             optimize = False
 
         xpac = {}
-
-        for chan in self.chan:
+        
+        all_chan = sorted(set(
+                [x for y in self.segments for x in y['data'].axis['chan'][0]]))
+        lg.info('all_chan: ' + str(all_chan))
+
+        for chan in all_chan:
+            lg.info('compute_pac: looping: ' + str(chan))
             batch = []
             batch_dat = []
 
@@ -938,13 +1178,15 @@
 
                 if chan in j['data'].axis['chan'][0]:
                     batch.append(j)
-
-                    if idpac == 1:
+                    lg.info('appending to batch segment with ' + str(j['data'].axis['chan'][0]))
+
+                    if idpac[1] == 1:
                         batch_dat.append(j['data'](chan=chan)[0])
 
             xpac[chan] = {}
             xpac[chan]['data'] = zeros((len(batch), len(famp), len(fpha)))
             xpac[chan]['times'] = []
+            xpac[chan]['duration'] = []
             xpac[chan]['stage'] = []
             xpac[chan]['cycle'] = []
             xpac[chan]['name'] = []
@@ -964,10 +1206,14 @@
                     new_batch_dat.insert(0, new_batch_dat.pop(i))
                     dat = asarray(new_batch_dat)
                 else:
+                    lg.info('seeking ' + chan + ' in ' + str(j['data'].axis['chan'][0]))
                     dat = j['data'](chan=chan)[0]
 
                 timeline = j['data'].axis['time'][0]
                 xpac[chan]['times'].append((timeline[0], timeline[-1]))
+                lg.info('Compute PAC ' + chan + ' ' + str((timeline[0], timeline[-1])))
+                duration = len(timeline) / sf
+                xpac[chan]['duration'].append(duration)
                 xpac[chan]['stage'].append(j['stage'])
                 xpac[chan]['cycle'].append(j['cycle'])
                 xpac[chan]['name'].append(j['name'])
@@ -997,8 +1243,112 @@
                 else:
                     xpac[chan]['data'][i, :, :] = out[:, :, 0]
 
-        return xpac
-
+        return xpac, fpha, famp
+    
+    def export_freq(self, xfreq):
+        """Write frequency analysis data to CSV."""
+        filename = splitext(self.filename)[0] + '_freq.csv'
+
+        title_row_1 = ['Segment index',
+                       'Start time',
+                       'End time',
+                       'Duration',
+                       'Stage',
+                       'Cycle',
+                       'Event type',
+                       'Channel',
+                       ]
+        spacer = [''] * (len(title_row_1) - 1)
+        freq = list(xfreq[0]['data'].axis['freq'][0])
+        
+        xf = asarray([y for x in xfreq for y in x['data']()[0]])
+        xf_log = log(xf)
+        x_mean = list(mean(xf, axis=0))
+        x_sd = list(std(xf, axis=0))
+        x_mean_log = list(mean(xf_log, axis=0))
+        x_sd_log = list(std(xf_log, axis=0))
+        
+        with open(filename, 'w', newline='') as f:
+            lg.info('Writing to' + str(filename))
+            csv_file = writer(f)
+            csv_file.writerow(title_row_1 + freq)
+            csv_file.writerow(['Mean'] + spacer + x_mean)
+            csv_file.writerow(['SD'] + spacer + x_sd)
+            csv_file.writerow(['Mean of log'] + spacer + x_mean_log)
+            csv_file.writerow(['SD of log'] + spacer + x_sd_log)
+            idx = 0
+            
+            for seg in xfreq:
+                
+                for chan in seg['data'].axis['chan'][0]:
+                    idx += 1
+                    data_row = list(seg['data'](chan=chan)[0])
+                    csv_file.writerow([idx,
+                                       seg['times'][0],
+                                       seg['times'][1],
+                                       seg['duration'],
+                                       seg['stage'],
+                                       seg['cycle'][2],
+                                       seg['name'],
+                                       chan,
+                                       ] + data_row)
+   
+    def export_pac(self, xpac, fpha, famp):
+        """Write PAC analysis data to CSV."""
+        filename = splitext(self.filename)[0] + '_pac.csv'
+        
+        title_row_1 = ['Segment index',
+                       'Start time',
+                       'End time',
+                       'Duration',
+                       'Stage',
+                       'Cycle',
+                       'Event type',
+                       'Channel',
+                       ]
+        spacer = [''] * (len(title_row_1) - 1)
+        title_row_2 = []
+        
+        for fp in fpha:
+            fp_str = str(fp[0]) + '-' + str(fp[1])
+            
+            for fa in famp:
+                fa_str = str(fa[0]) + '-' + str(fa[1])
+                title_row_2.append(fp_str + '_' + fa_str)
+
+        xp = asarray([ravel(chan['data'][x,:,:]) for chan in xpac.values() \
+                      for x in range(chan['data'].shape[0])])
+        xp_log = log(xp)
+        x_mean = list(mean(xp, axis=0))
+        x_sd = list(std(xp, axis=0))
+        x_mean_log = list(mean(xp_log, axis=0))
+        x_sd_log = list(std(xp_log, axis=0))
+                                
+        with open(filename, 'w', newline='') as f:
+            lg.info('Writing to' + str(filename))
+            csv_file = writer(f)
+            csv_file.writerow(title_row_1 + title_row_2)
+            csv_file.writerow(['Mean'] + spacer + x_mean)
+            csv_file.writerow(['SD'] + spacer + x_sd)
+            csv_file.writerow(['Mean of log'] + spacer + x_mean_log)
+            csv_file.writerow(['SD of log'] + spacer + x_sd_log)
+            idx = 0
+            
+            for chan in xpac.keys():
+                
+                for i, j in enumerate(xpac[chan]['times']):
+                    idx += 1
+                    data_row = list(ravel(xpac[chan]['data'][i,:,:]))
+                    csv_file.writerow([idx,
+                                       j[0],
+                                       j[1],
+                                       xpac[chan]['duration'][i],
+                                       xpac[chan]['stage'][i],
+                                       xpac[chan]['cycle'][i][2],
+                                       xpac[chan]['name'][i],
+                                       chan,
+                                       ] + data_row)
+        
 
 def get_times(annot, evt_type=None, stage=None, cycle=None, chan=None,
               exclude=True):
@@ -1019,11 +1369,12 @@
         start. If None, cycles are ignored.
     chan: list of str or tuple of None
         Channel(s) of interest, only used for events (epochs have no
-        channel). If None, channel is ignored.
+        channel). Channel format is 'chan_name (group_name)'. 
+        If None, channel is ignored.
     exclude: bool
         Exclude epochs by quality. If True, epochs marked as 'Poor' quality
         or staged as 'Artefact' will be rejected (and the signal cisioned
-        in consequence). Defaults to True.
+        in consequence). Has no effect on event getting. Defaults to True.
 
     Returns
     -------
@@ -1036,6 +1387,14 @@
     -----
     This function returns epoch or event start and end times, bundled
     together according to the specified parameters.
+    Presently, setting exclude to True does not exclude events found in Poor
+    signal epochs. The rationale is that events would never be marked in Poor
+    signal epochs. If they were automatically detected, these epochs would 
+    have been left out during detection. If they were manually marked, then
+    it must have been Good signal. At the moment, in the GUI, the exclude epoch
+    option is disabled when analyzing events, but we could fix the code if we 
+    find a use case for rejecting events based on the quality of the epoch
+    signal.
     """
     getter = annot.get_epochs
 
@@ -1065,159 +1424,25 @@
 
                 for ss in stage:
 
-                    evochs = getter(name=et, time=cyc, chan=ch,
-                                    stage=ss, quality=qual)
-                    times = [(e['start'], e['end']) for e in evochs]
-                    times = sorted(times, key=lambda x: x[0])
-                    one_bundle = {'times': times,
-                                  'stage': ss,
-                                  'cycle': cyc,
-                                  'chan': ch,
-                                  'name': et}
-                    bundles.append(one_bundle)
-
+                    st_input = ss
+                    if ss is not None:
+                        st_input = (ss,)
+                    
+                    evochs = getter(name=et, time=cyc, chan=(ch,),
+                                    stage=st_input, qual=qual)
+                    if evochs:
+                        times = [(e['start'], e['end']) for e in evochs]
+                        times = sorted(times, key=lambda x: x[0])
+                        one_bundle = {'times': times,
+                                      'stage': ss,
+                                      'cycle': cyc,
+                                      'chan': ch,
+                                      'name': et}
+                        bundles.append(one_bundle)
+
+    lg.info('bundles: ' + str(bundles))
     return bundles
 
-def remove_artf_evts(times, annot):
-    """Correct times to remove events marked 'Artefact'.
-
-    Parameters
-    ----------
-    times : list of tuple of float
-        the start and end times of each segment
-    annot: instance of Annotations
-        The annotation file containing events and epochs
-
-    Returns
-    -------
-<<<<<<< HEAD
-    list of tuple of float
-        the new start and end times of each segment, with artefact periods 
-        taken out            
-    """
-    new_times = times
-    beg = times[0][0]
-    end = times[-1][-1]
-    
-    artefact = annot.get_events(name='Artefact', time=(beg, end), qual='Good')
-        
-    if artefact is not None:
-        new_times = []
-        
-        for seg in times:
-            reject = False
-            new_seg = True
-            
-            while new_seg:
-                new_seg = False
-            
-                for artf in artefact:
-                    
-                    if artf['start'] <= seg[0] and seg[1] <= artf['end']:
-                        reject = True
-                        break
-                    
-                    a_starts_in_s = seg[0] <= artf['start'] <= seg[1]
-                    a_ends_in_s = seg[0] <= artf['end'] <= seg[1]
-                    
-                    if a_ends_in_s and not a_starts_in_s:
-                        seg[0] = artf['end']                 
-                        
-=======
-    list of dict
-        Each dict has times (the start and end times of each segment, as
-        list of tuple of float), stage, cycle, as well as chan and event
-        type name (empty for epochs)
-    """
-    for bund in bundles:
-        times = bund['times']
-        beg = times[0][0]
-        end = times[-1][-1]
-        stage = bund['stage']
-
-        artefact = annot.get_events(name='Artefact', time=(beg, end),
-                                    stage=stage, qual='Good')
-
-        if artefact is not None:
-            new_times = []
-
-            for artf in artefact:
-
-                for seg in times:
-                    a_starts_in_s = seg[0] <= artf[0] <= seg[1]
-                    a_ends_in_s = seg[0] <= artf[1] <= seg[1]
-
-                    if a_ends_in_s and not a_starts_in_s:
-                        seg[0] = artf[1]
-
->>>>>>> a796f632
-                    elif a_starts_in_s:
-                        seg[1] = artf['start']
-    
-                        if a_ends_in_s:
-<<<<<<< HEAD
-                            new_seg = artf['end'], seg[1]
-                        else:
-                            new_seg = False
-                    
-                    else:
-                        new_seg = False
-            
-            if reject is False:
-                new_times.append(seg)
-        
-    return new_times 
-
-
-
-
-
-
-
-
-
-
-
-    new_times = times
-    beg = times[0][0]
-    end = times[-1][-1]
-    
-    artefact = annot.get_events(name='Artefact', time=(beg, end), qual='Good')
-        
-    if artefact is not None:
-        new_times = []
-        
-        for artf in artefact:
-            
-            for seg in times:
-                
-                if artf['start'] <= seg[0] and seg[1] <= artf['end']:
-                    continue # artefact contains segment
-                
-                a_starts_in_s = seg[0] <= artf['start'] <= seg[1]
-                a_ends_in_s = seg[0] <= artf['end'] <= seg[1]
-                
-                if a_ends_in_s and not a_starts_in_s:
-                    seg[0] = artf['end']                 
-                    
-                elif a_starts_in_s:
-                    seg[1] = artf['start']
-
-                    if a_ends_in_s:
-                        new_times.append((artf['end'], seg[1]))
-                    
-                new_times.append(seg)
-        
-    return new_times            
-=======
-                            new_times.append((artf[1], seg[1]))
-
-                    new_times.append(seg)
-
-            bund['times'] = new_times
-
-    return bundles
->>>>>>> a796f632
 
 def concat(bundles, cat=(0, 0, 0, 0)):
     """Prepare events or epochs for concatenation.
@@ -1253,10 +1478,10 @@
     -----
     Make sure the cat options are orthogonal and make sense
     """
-    chan = list(set([x['chan'] for x in bundles]))
+    chan = sorted(set([x['chan'] for x in bundles]))
     cycle = sorted(set([x['cycle'] for x in bundles]))
-    stage = list(set([x['stage'] for x in bundles]))
-    evt_type = list(set([x['name'] for x in bundles]))
+    stage = sorted(set([x['stage'] for x in bundles]))
+    evt_type = sorted(set([x['name'] for x in bundles]))
 
     all_cycle = None
     all_stage = None
@@ -1277,6 +1502,8 @@
 
     if cat[3]:
         evt_type = [all_evt_type]
+
+    lg.info('Concat ' +  ' ,'.join((str(chan), str(cycle), str(stage), str(evt_type))))
 
     to_concat = []
     for ch in chan:
@@ -1305,6 +1532,7 @@
                               'name': et
                               }
                     to_concat.append(new_bund)
+                    lg.info('new bund ' + str(new_bund))
 
     if not cat[2]:
         to_concat_new = []
@@ -1312,20 +1540,52 @@
         for bund in to_concat:
             last = None
             bund['times'].append((inf,inf))
+            start = 0
 
             for i, j in enumerate(bund['times']):
 
                 if last is not None:
                     if not isclose(j[0], last, abs_tol=0.1):
-                        new_times = bund['times'][:i]
+                        new_times = bund['times'][start:i]
                         new_bund = bund.copy()
                         new_bund['times'] = new_times
                         to_concat_new.append(new_bund)
+                        start = i
                 last = j[1]
 
         to_concat = to_concat_new
-
+    
+    to_concat = [x for x in to_concat if x['times']]
+    
     return to_concat
+
+
+def divide_bundles(bundles):
+    """Take each subsegment inside a bundle and put it in its own bundle, 
+    copying the bundle metadata.
+
+    Parameters
+    ----------
+    bundles : list of dict
+        Each dict has times (the start and end times of each segment, as
+        list of tuple of float), and the stage, cycle, (chan and name (event
+        type, if applicable) associated with the segment bundle.
+        
+    Returns
+    -------
+    list of one dict
+        Dict represents a single segment, and has start and end times (tuple 
+        of float), stage, cycle, chan and name (event type, if applicable)
+    """
+    divided = []
+    
+    for bund in bundles:
+        for t in bund['times']:
+            new_bund = bund.copy()
+            new_bund['times'] = [t]
+            divided.append(new_bund)
+    
+    return divided
 
 
 def find_intervals(bundles, interval):
@@ -1345,7 +1605,7 @@
     Returns
     -------
     list of dict
-        Each dict represents a continuous segment of duration 'interval', and
+        Each dict represents a  segment of duration 'interval', and
         has start and end times (tuple of float), stage, cycle, chan and name
         (event type, if applicable) associated with the single segment.
     """
@@ -1424,6 +1684,7 @@
     output = []
 
     for seg in segments:
+        lg.info('_create: Looping over one segment')
         times = [(int(t0 * s_freq),
                   int(t1 * s_freq)) for (t0, t1) in seg['times']]
 
@@ -1438,7 +1699,7 @@
         all_chan_grp_name = []
 
         if evt_chan_only and seg['chan'] is not '':
-            these_chans = [seg['chan']]
+            these_chans = [seg['chan'].split(' (')[0]]
         else:
             these_chans = analysis_chans
 
@@ -1453,6 +1714,7 @@
 
         for (t0, t1) in times:
             one_interval = data.axis['time'][0][t0: t1]
+            lg.info('_create: ' + str((t0, t1)))
             timeline.append(one_interval)
             epoch_dat = empty((len(these_chans), len(one_interval)))
             i_ch = 0
@@ -1467,13 +1729,17 @@
 
         one_segment.axis['chan'][0] = asarray(all_chan_grp_name, dtype='U')
         one_segment.axis['time'][0] = concatenate(timeline)
+        lg.info('_create, concatenated: ' + str((one_segment.axis['time'][0][0], one_segment.axis['time'][0][-1])))
         one_segment.data[0] = concatenate(all_epoch_data, axis=1)
 
-        if concat_chan:
+        if concat_chan and len(one_segment.axis['chan'][0]) > 1:
             one_segment.data[0] = ravel(one_segment.data[0])
-            one_segment.axis['chan'][0] = all_chan_grp_name.join(', ')
+            one_segment.axis['chan'][0] = asarray([(', ').join(
+                    all_chan_grp_name)], dtype='U')
             # axis['time'] should not be used in this case
 
+        lg.info('_created seg with chan ' + str(one_segment.axis['chan'][0]))
+        
         output.append({'data': one_segment,
                        'chan': these_chans,
                        'stage': seg['stage'],
