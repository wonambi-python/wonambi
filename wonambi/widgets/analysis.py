# -*- coding: utf-8 -*-

"""Dialogs for analyses, such as power spectra, PAC, event parameters
"""
from datetime import timedelta
from functools import partial
from itertools import compress
from logging import getLogger
from numpy import (asarray, concatenate, diff, empty, floor, in1d, inf, log,
                   logical_and, mean, ptp, sqrt, square, std)
from scipy.signal import periodogram
from os.path import basename, splitext
from pickle import dump, load
#from tensorpac.pacstr import pacstr

from PyQt5.QtCore import Qt
from PyQt5.QtGui import QIcon, QColor
from PyQt5.QtWidgets import (QAbstractItemView,
                             QAction,
                             QCheckBox,
                             QComboBox,
                             QDialog,
                             QDialogButtonBox,
                             QFileDialog,
                             QFormLayout,
                             QGridLayout,
                             QGroupBox,
                             QHBoxLayout,
                             QInputDialog,
                             QLabel,
                             QLineEdit,
                             QListWidget,
                             QListWidgetItem,
                             QMessageBox,
                             QPushButton,
                             QRadioButton,
                             QTableWidget,
                             QTableWidgetItem,
                             QTabWidget,
                             QVBoxLayout,
                             QWidget,
                             QScrollArea,
                             )

from .. import ChanTime
from ..trans import montage, filter_
from ..detect import DetectSpindle, DetectSlowWave, merge_close
from .settings import Config, FormStr, FormInt, FormFloat, FormBool, FormMenu

lg = getLogger(__name__)

STAGE_NAME = ['NREM1', 'NREM2', 'NREM3', 'REM', 'Wake', 'Movement',
              'Undefined', 'Unknown', 'Artefact', 'Unrecognized']
POWER_METHODS = ['Welch', 'Multitaper']

class AnalysisDialog(QDialog):
    """Dialog for specifying various types of analyses: per event, per epoch or
    per entire segments of signal. PSD, PAC, event metrics. Option to transform
    signal before analysis. Creates a pickle object.

    Attributes
    ----------
    parent : instance of QMainWindow
        the main window
    group : dict
        information about groups from Channels
    """
    def __init__(self, parent):
        super().__init__(None, Qt.WindowSystemMenuHint | Qt.WindowTitleHint)
        self.parent = parent

        self.setWindowTitle('Analysis')
        self.setWindowModality(Qt.ApplicationModal)
        self.groups = self.parent.channels.groups
        self.chunk = {}
        self.label = {}
        self.cat = {}
        self.trans = {}
        self.event_types = None
        self.cycles = None
        self.event = {}
        self.psd = {}
        self.psd['welch'] = {}
        self.psd['mtap'] = {}
        self.pac = {}

        self.create_dialog()

    def create_dialog(self):
        """Create the dialog."""
        bbox = QDialogButtonBox(QDialogButtonBox.Help | QDialogButtonBox.Ok |
                QDialogButtonBox.Cancel)
        self.idx_help = bbox.button(QDialogButtonBox.Help)
        self.idx_ok = bbox.button(QDialogButtonBox.Ok)
        self.idx_cancel = bbox.button(QDialogButtonBox.Cancel)

        """ ------ CHUNKING ------ """

        box0 = QGroupBox('Chunking')

        self.chunk['event'] = QRadioButton('by e&vent')
        self.chunk['epoch'] = QRadioButton('by e&poch')
        self.chunk['segment'] = QRadioButton('by &segment')
        self.idx_evt_type = FormMenu(self.event_types)
        self.label['evt_type'] = QLabel('Event type')
        self.label['epoch_dur'] = QLabel('Duration (s)')
        self.label['min_dur'] = QLabel('Minimum duration (s)')
        self.epoch_dur = FormFloat(30.0)
        self.min_dur = FormFloat(0.0)

        grid = QGridLayout(box0)
        box0.setLayout(grid)
        grid.addWidget(self.chunk['event'], 0, 0)
        grid.addWidget(self.label['evt_type'], 0, 1)
        grid.addWidget(self.idx_evt_type, 0, 2)
        grid.addWidget(self.chunk['epoch'], 1, 0)
        grid.addWidget(self.label['epoch_dur'], 1, 1)
        grid.addWidget(self.epoch_dur, 1, 2)
        grid.addWidget(self.chunk['segment'], 2, 0)
        grid.addWidget(self.label['min_dur'], 3, 0)
        grid.addWidget(self.min_dur, 3, 2)

        """ ------ LOCATION ------ """

        box1 = QGroupBox('Location')

        self.idx_group = FormMenu([gr['name'] for gr in self.groups])

        chan_box = QListWidget()
        chan_box.setSelectionMode(QAbstractItemView.ExtendedSelection)
        self.idx_chan = chan_box

        cycle_box = QListWidget()
        cycle_box.setSelectionMode(QAbstractItemView.ExtendedSelection)
        self.idx_cycle = cycle_box

        stage_box = QListWidget()
        stage_box.addItems(STAGE_NAME) # TODO: make it find what stages were scored
        stage_box.setSelectionMode(QAbstractItemView.ExtendedSelection)
        self.idx_stage = stage_box

        self.reject_bad = FormBool('Exclude Artefact/Poor signal epochs')

        form_layout = QFormLayout()
        box1.setLayout(form_layout)
        form_layout.addRow('Channel group',
                            self.idx_group)
        form_layout.addRow('Channel(s)',
                            self.idx_chan)
        form_layout.addRow('Cycle(s)',
                            self.idx_cycle)
        form_layout.addRow('Stage(s)',
                            self.idx_stage)
        form_layout.addRow(self.reject_bad)

        """ ------ CONCATENATION ------ """

        box_c = QGroupBox('Concatenation')

        self.cat['chan'] = FormBool('Concatenate channels')
        self.cat['cycle'] = FormBool('Concatenate cycles')
        self.cat['within_stage'] = FormBool('Concatenate within stage')
        self.cat['between_stages'] = FormBool(''
                        'Concatenate between stages')

        for box in self.cat.values():
            box.setEnabled(False)

        form_layout = QFormLayout()
        box_c.setLayout(form_layout)
        form_layout.addRow(self.cat['chan'])
        form_layout.addRow(self.cat['cycle'])
        form_layout.addRow(self.cat['between_stages'])
        form_layout.addRow(self.cat['within_stage'])

        """ ------ PRE-PROCESSING ------ """

        box2 = QGroupBox('Pre-processing')

        self.trans['button'] = {}
        tb = self.trans['button']
        tb['none'] = QRadioButton('&None')
        tb['butter'] = QRadioButton('&Butterworth filter')
        tb['cheby'] = QRadioButton('&Chebyshev filter')
        tb['bessel'] = QRadioButton('Besse&l filter')

        self.trans['filt'] = {}
        filt = self.trans['filt']
        filt['order'] = FormInt(default=3)
        filt['f1'] = FormFloat()
        filt['f2'] = FormFloat()
        filt['notch_centre'] = FormFloat()
        filt['notch_bandw'] = FormFloat()
        filt['order_l'] = QLabel('Order')
        filt['bandpass_l'] = QLabel('Bandpass')
        filt['f1_l'] = QLabel('Lowcut (Hz)')
        filt['f2_l'] = QLabel('Highcut (Hz)')
        filt['notch_l'] = QLabel('Notch')
        filt['notch_centre_l'] = QLabel('Centre (Hz)')
        filt['notch_bandw_l'] = QLabel('Bandwidth (Hz)')

        form_layout = QFormLayout()
        box2.setLayout(form_layout)
        form_layout.addRow(tb['none'])
        form_layout.addRow(tb['butter'])
        form_layout.addRow(tb['cheby'])
        form_layout.addRow(tb['bessel'])
        form_layout.addRow(filt['order_l'],
                           filt['order'])
        form_layout.addRow(filt['bandpass_l'])
        form_layout.addRow(filt['f1_l'],
                           filt['f1'])
        form_layout.addRow(filt['f2_l'],
                           filt['f2'])
        form_layout.addRow(filt['notch_l'])
        form_layout.addRow(filt['notch_centre_l'],
                           filt['notch_centre'])
        form_layout.addRow(filt['notch_bandw_l'],
                           filt['notch_bandw'])

        """ ------ EVENTS ------ """

        tab1 = QWidget()

        ev = self.event
        ev['count'] = FormBool('Count')
        ev['density'] = FormBool('Density, per (s)')
        ev['density_per'] = FormFloat(default=30.0)
        ev['all_local'] = FormBool('All'), FormBool('')

        ev['local'] = {}
        el = ev['local']
        el['dur'] = FormBool('Duration (s)'), FormBool('')
        el['minamp'] = FormBool('Minimum amplitude (uV)'), FormBool('')
        el['maxamp'] = FormBool('Maximum amplitude (uV)'), FormBool('')
        el['ptp'] = FormBool('Peak-to-peak amplitude (uV)'), FormBool('')
        el['rms'] = FormBool('RMS (uV)'), FormBool('')
        el['avg_power'] = FormBool('Average power (uV^2)'), FormBool('')
        el['auc'] = FormBool('Area under the curve (uV^2)'), FormBool('')
        el['peakf'] = FormBool('Peak frequency (Hz)'), FormBool('')

        ev['sw'] = {}
        ev['sw']['prep'] = FormBool('Pre-process')
        ev['sw']['all_slope'] = FormBool('All slopes')
        ev['sw']['slope'] = []
        for i in range(10):
            ev['sw']['slope'].append(FormBool(''))

        box_global = QGroupBox('Global')

        grid1 = QGridLayout(box_global)
        grid1.addWidget(ev['count'], 0, 0)
        grid1.addWidget(ev['density'], 1, 0)
        grid1.addWidget(ev['density_per'], 1, 1)

        box_local = QGroupBox('Local')

        grid2 = QGridLayout(box_local)
        grid2.addWidget(QLabel('Parameter'), 0, 0)
        grid2.addWidget(QLabel('  '), 0, 1)
        grid2.addWidget(QLabel('Pre-process'), 0, 2)
        grid2.addWidget(ev['all_local'][0], 1, 0)
        grid2.addWidget(ev['all_local'][1], 1, 2)
        grid2.addWidget(el['dur'][0], 2, 0)
        grid2.addWidget(el['minamp'][0], 3, 0)
        grid2.addWidget(el['minamp'][1], 3, 2)
        grid2.addWidget(el['maxamp'][0], 4, 0)
        grid2.addWidget(el['maxamp'][1], 4, 2)
        grid2.addWidget(el['ptp'][0], 5, 0)
        grid2.addWidget(el['ptp'][1], 5, 2)
        grid2.addWidget(el['rms'][0], 6, 0)
        grid2.addWidget(el['rms'][1], 6, 2)
        grid2.addWidget(el['avg_power'][0], 7, 0)
        grid2.addWidget(el['avg_power'][1], 7, 2)
        grid2.addWidget(el['auc'][0], 8, 0)
        grid2.addWidget(el['auc'][1], 8, 2)
        grid2.addWidget(el['peakf'][0], 9, 0)
        grid2.addWidget(el['peakf'][1], 9, 2)

        box_sw = QGroupBox('Slow wave')

        grid3 = QGridLayout(box_sw)
        grid3.addWidget(ev['sw']['prep'], 0, 0, 1, 2)
        grid3.addWidget(ev['sw']['all_slope'], 1, 0, 1, 2)
        grid3.addWidget(QLabel('Quadrant'), 2, 0)
        grid3.addWidget(QLabel('Average\nslope (uV/s)'), 2, 1)
        grid3.addWidget(QLabel('Maximum\nslope (uV/s)'), 2, 2)
        grid3.addWidget(QLabel('1'), 3, 0)
        grid3.addWidget(QLabel('2'), 4, 0)
        grid3.addWidget(QLabel('3'), 5, 0)
        grid3.addWidget(QLabel('4'), 6, 0)
        grid3.addWidget(QLabel('2 & 3'), 7, 0)
        for i,w in enumerate(ev['sw']['slope']):
            x = floor(i/5)
            grid3.addWidget(w, i - 5 * x + 3, x + 1)

        vlayout = QVBoxLayout(tab1)
        vlayout.addWidget(box_global)
        vlayout.addWidget(box_local)
        vlayout.addWidget(box_sw)
        vlayout.addStretch(1)

        """ ------ PSD ------ """

        tab2 = QWidget()

        box_welch = QGroupBox('Welch')

        self.psd['welch_on'] = FormBool("Welch's method")
        welch = self.psd['welch']
        welch['win_dur'] = FormFloat(default=1.)
        welch['overlap'] = FormFloat(default=0.5)
        welch['fft_dur'] = FormFloat()
        welch['window'] = FormMenu(['boxcar', 'triang', 'blackman',
                'hamming', 'hann', 'bartlett', 'flattop', 'parzen', 'bohman',
                'blackmanharris', 'nuttall', 'barthann'])
        welch['detrend'] = FormMenu(['constant', 'linear'])
        welch['scaling'] = FormMenu(['density', 'spectrum'])
        welch['trans'] = FormBool('Pre-process')

        welch['win_dur_l'] = QLabel('Window length (s)')
        welch['overlap_l'] = QLabel('Overlap ratio')
        welch['fft_dur_l'] = QLabel('FFT length (s)')
        welch['window_l'] = QLabel('Window type')
        welch['detrend_l'] = QLabel('Detrend')
        welch['scaling_l'] = QLabel('Scaling')

        form_layout = QFormLayout()
        box_welch.setLayout(form_layout)
        form_layout.addRow(self.psd['welch_on'])
        form_layout.addRow(welch['win_dur_l'],
                           welch['win_dur'])
        form_layout.addRow(welch['overlap_l'],
                           welch['overlap'])
        form_layout.addRow(welch['fft_dur_l'],
                           welch['fft_dur'])
        form_layout.addRow(welch['window_l'],
                           welch['window'])
        form_layout.addRow(welch['detrend_l'],
                           welch['detrend'])
        form_layout.addRow(welch['scaling_l'],
                           welch['scaling'])
        form_layout.addRow(welch['trans'])

        box_mtap = QGroupBox('Multitaper')

        self.psd['mtap_on'] = FormBool("Multitaper method")
        mtap = self.psd['mtap']
        mtap['fmin'] = FormFloat(default=0.)
        mtap['fmax'] = FormFloat(default=inf)
        mtap['bandwidth'] = FormFloat()
        mtap['adaptive'] = FormBool('Adaptive weights')
        mtap['low_bias'] = FormBool('Low bias')
        mtap['normalization'] = FormMenu(['full', 'length'])
        mtap['trans'] = FormBool('Pre-process')

        mtap['fmin_l'] = QLabel('Minimum frequency (Hz)')
        mtap['fmax_l'] = QLabel('Maximum frequency (Hz)')
        mtap['bandwidth_l'] = QLabel('Bandwidth (Hz)')
        mtap['normalization_l'] = QLabel('Normalization (Hz)')

        form_layout = QFormLayout()
        box_mtap.setLayout(form_layout)
        form_layout.addRow(self.psd['mtap_on'])
        form_layout.addRow(mtap['fmin_l'],
                           mtap['fmin'])
        form_layout.addRow(mtap['fmax_l'],
                           mtap['fmax'])
        form_layout.addRow(mtap['bandwidth_l'],
                           mtap['bandwidth'])
        form_layout.addRow(mtap['normalization_l'],
                           mtap['normalization'])
        form_layout.addRow(mtap['adaptive'])
        form_layout.addRow(mtap['low_bias'])
        form_layout.addRow(mtap['trans'])

        for button in welch.values():
            button.setEnabled(False)
        for button in mtap.values():
            button.setEnabled(False)

        vlayout = QVBoxLayout(tab2)
        vlayout.addWidget(box_welch)
        vlayout.addWidget(box_mtap)
        vlayout.addStretch(1)

        """ ------ PAC ------ """

        tab3 = QWidget()

        # placeholders for now
        pac_metrics = ['Mean Vector Length',
                       'Kullback-Leiber Distance',
                       'Heights ratio',
                       'ndPac',
                       'Phase-Synchrony']
        pac_surro = ['No surrogates',
                     'Swap phase/amplitude across trials',
                     'Swap amplitude blocks across time',
                     'Shuffle amplitude time-series',
                     'Time lag']
        pac_norm = ['No normalization',
                    'Substract the mean of surrogates',
                    'Divide by the mean of surrogates',
                    'Substract then divide by the mean of surrogates',
                    "Substract the mean and divide by the deviation of " + \
                    "the surrogates"]
        """
        pac_metrics = [pacstr((x, 0, 0))[0] for x in range(1,6)]
        pac_metrics = [x[:x.index('(') - 1] for x in pac_metrics]
        pac_metrics[1] = 'Kullback-Leibler Distance' # corrected typo
        pac_surro = [pacstr((1, x, 0))[1] for x in range(5)]
        pac_norm = [pacstr((1, 0, x))[2] for x in range(5)]
        """
        pac = self.pac

        box_complex = QGroupBox('Complex definition')

        pac['hilbert_on'] = QRadioButton('Hilbert transform')
        pac['hilbert'] = {}
        hilb = pac['hilbert']
        hilb['filt'] = FormMenu(['fir1', 'butter', 'bessel'])
        hilb['cycle_pha'] = FormInt(default=3)
        hilb['cycle_amp'] = FormInt(default=6)
        hilb['order'] = FormInt(default=3)
        hilb['filt_l'] = QLabel('Filter')
        hilb['cycle_pha_l'] = QLabel('Cycles, phase')
        hilb['cycle_amp_l'] = QLabel('Cycles, amp')
        hilb['order_l'] = QLabel('Order')

        pac['wavelet_on'] = QRadioButton('Wavelet convolution')
        pac['wav_width'] = FormInt(default=7)
        pac['wav_width_l'] = QLabel('Width')

        grid = QGridLayout(box_complex)
        grid.addWidget(pac['hilbert_on'], 0, 0, 1, 2)
        grid.addWidget(hilb['filt_l'], 1, 0)
        grid.addWidget(hilb['filt'], 1, 1)
        grid.addWidget(hilb['cycle_pha_l'], 2, 0)
        grid.addWidget(hilb['cycle_pha'], 2, 1)
        grid.addWidget(hilb['cycle_amp_l'], 3, 0)
        grid.addWidget(hilb['cycle_amp'], 3, 1)
        grid.addWidget(hilb['order_l'], 4, 0)
        grid.addWidget(hilb['order'], 4, 1)
        grid.addWidget(pac['wavelet_on'], 0, 3, 1, 2)
        grid.addWidget(pac['wav_width_l'], 1, 3)
        grid.addWidget(pac['wav_width'], 1, 4)

        box_metric = QGroupBox('PAC metric')

        pac['metric'] = FormMenu(pac_metrics)
        pac['fpha'] = FormStr()
        pac['famp'] = FormStr()
        pac['nbin'] = FormInt(default=18)
        pac['nbin_l'] = QLabel('Number of bins')

        form_layout = QFormLayout(box_metric)
        form_layout.addRow('PAC metric',
                           pac['metric'])
        form_layout.addRow('Phase frequencies (Hz)',
                           pac['fpha'])
        form_layout.addRow('Amplitude frequencies (Hz)',
                           pac['famp'])
        form_layout.addRow(pac['nbin_l'],
                           pac['nbin'])

        box_surro = QGroupBox('Surrogate data')

        pac['surro_method'] = FormMenu(pac_surro)
        pac['surro'] = {}
        sur = pac['surro']
        sur['nperm'] = FormInt(default=200)
        sur['nperm_l'] = QLabel('Number of surrogates')
        sur['nblocks'] = FormInt(default=2)
        sur['nblocks_l'] = QLabel('Number of amplitude blocks')
        sur['pval'] = FormBool('Get p-values')
        sur['save_surro'] = FormBool('Save surrogate data')
        sur['norm'] = FormMenu(pac_norm)

        form_layout = QFormLayout(box_surro)
        form_layout.addRow(pac['surro_method'])
        form_layout.addRow(sur['nperm_l'],
                           sur['nperm'])
        form_layout.addRow(sur['nblocks_l'],
                           sur['nblocks'])
        form_layout.addRow(sur['pval'])
        form_layout.addRow(sur['save_surro'])
        form_layout.addRow(sur['norm'])

        box_opts = QGroupBox('Options')

        pac['optimize'] = FormMenu(['True', 'False', 'greedy', 'optimal'])
        pac['njobs'] = FormInt(default=-1)

        form_layout = QFormLayout(box_opts)
        form_layout.addRow('Optimize einsum',
                           pac['optimize'])
        form_layout.addRow('Number of jobs',
                           pac['njobs'])

        vlayout = QVBoxLayout(tab3)
        vlayout.addWidget(box_complex)
        vlayout.addWidget(box_metric)
        vlayout.addWidget(box_surro)
        vlayout.addWidget(box_opts)

        """ ------ TRIGGERS ------ """

        for button in self.chunk.values():
            button.toggled.connect(self.toggle_buttons)

        for lw in [self.idx_chan, self.idx_cycle, self.idx_stage]:
            lw.itemSelectionChanged.connect(self.toggle_concatenate)

        for button in self.trans['button'].values():
            button.toggled.connect(self.toggle_buttons)

        for button in [x[0] for x in self.event['local'].values()]:
            button.connect(self.toggle_buttons)

        self.idx_group.connect(self.update_channels)
        ev['density'].connect(self.toggle_buttons)
        ev['all_local'][0].connect(self.check_all_local)
        ev['all_local'][1].connect(self.check_all_local)
        ev['sw']['all_slope'].connect(self.check_all_slopes)
        self.psd['welch_on'].connect(self.toggle_buttons)
        self.psd['mtap_on'].connect(self.toggle_buttons)
        pac['hilbert_on'].toggled.connect(self.toggle_buttons)
        pac['wavelet_on'].toggled.connect(self.toggle_buttons)
        pac['metric'].connect(self.toggle_buttons)
        pac['surro_method'].connect(self.toggle_buttons)
        bbox.clicked.connect(self.button_clicked)

        """ ------ SET DEFAULTS ------ """

        self.chunk['segment'].setChecked(True)
        self.reject_bad.setChecked(True)
        self.trans['button']['none'].setChecked(True)
        el['dur'][1].set_value(False)
        mtap['low_bias'].setChecked(True)
        pac['hilbert_on'].setChecked(True)
        pac['metric'].set_value('Kullback-Leibler Distance')
        pac['optimize'].set_value('False')

        """ ------ LAYOUT MASTER ------ """

        box3 = QTabWidget()

        box3.addTab(tab1, 'Events')
        box3.addTab(tab2, 'PSD')
        box3.addTab(tab3, 'PAC')

        btnlayout = QHBoxLayout()
        btnlayout.addStretch(1)
        btnlayout.addWidget(bbox)

        vlayout1 = QVBoxLayout()
        vlayout1.addWidget(box0)
        vlayout1.addWidget(box1)
        vlayout1.addWidget(box_c)
        vlayout1.addStretch(1)

        vlayout2 = QVBoxLayout()
        vlayout2.addWidget(box2)
        vlayout2.addStretch(1)

        vlayout3 = QVBoxLayout()
        vlayout3.addWidget(box3)
        vlayout3.addStretch(1)
        vlayout3.addLayout(btnlayout)

        hlayout = QHBoxLayout()
        hlayout.addLayout(vlayout1)
        hlayout.addLayout(vlayout2)
        hlayout.addLayout(vlayout3)
        hlayout.addStretch(1)

        self.setLayout(hlayout)

    def button_clicked(self, button):
        """Action when button was clicked.

        Parameters
        ----------
        button : instance of QPushButton
            which button was pressed
        """
        if button is self.idx_ok:
<<<<<<< HEAD
            self.read_data()
            
=======
            #data = self.read_data()

>>>>>>> fc176440
            self.accept()

        if button is self.idx_cancel:
            self.reject()

    def update_types(self):
        """Update the event types list when dialog is opened."""
        self.event_types = self.parent.notes.annot.event_types
        self.idx_evt_type.clear()
        for ev in self.event_types:
            self.idx_evt_type.addItem(ev)

    def update_groups(self):
        """Update the channel groups list when dialog is opened."""
        self.groups = self.parent.channels.groups
        self.idx_group.clear()
        for gr in self.groups:
            self.idx_group.addItem(gr['name'])

        self.update_channels()

    def update_channels(self):
        """Update the channels list when a new group is selected."""
        group_dict = {k['name']: i for i, k in enumerate(self.groups)}
        group_index = group_dict[self.idx_group.currentText()]
        self.one_grp = self.groups[group_index]

        self.idx_chan.clear()

        for chan in self.one_grp['chan_to_plot']:
            self.idx_chan.addItem(chan)

    def update_cycles(self):
        """Enable cycles checkbox only if there are cycles marked, with no
        errors."""
        try:
            self.cycles = self.parent.notes.annot.get_cycles()

        except ValueError as err:
            self.idx_cycle.setEnabled(False)
            msg = 'There is a problem with the cycle markers: ' + str(err)
            self.parent.statusBar().showMessage(msg)
            lg.debug(msg)

        else:
            if self.cycles is None:
                self.idx_cycle.setEnabled(False)
            else:
                self.idx_cycle.setEnabled(True)

    def toggle_buttons(self):
        """Enable and disable buttons, according to options selected."""
        event_on = self.chunk['event'].isChecked()
        epoch_on = self.chunk['epoch'].isChecked()
        segment_on = self.chunk['segment'].isChecked()

        self.label['evt_type'].setEnabled(event_on)
        self.idx_evt_type.setEnabled(event_on)
        self.label['epoch_dur'].setEnabled(epoch_on)
        self.epoch_dur.setEnabled(epoch_on)
        self.cat['within_stage'].setChecked(segment_on)
        self.cat['within_stage'].setEnabled(not segment_on)

        filter_on = not self.trans['button']['none'].isChecked()
        for button in self.trans['filt'].values():
            button.setEnabled(filter_on)

        density_on = self.event['density'].isChecked()
        self.event['density_per'].setEnabled(density_on)

        for buttons in self.event['local'].values():
            checked = buttons[0].isChecked()
            buttons[1].setEnabled(checked)
            if not checked:
                buttons[1].setChecked(False)

        welch_on =  self.psd['welch_on'].get_value()
        mtap_on = self.psd['mtap_on'].get_value()
        for button in self.psd['welch'].values():
            button.setEnabled(welch_on)
        for button in self.psd['mtap'].values():
            button.setEnabled(mtap_on)

        hilb_on = self.pac['hilbert_on'].isChecked()
        wav_on = self.pac['wavelet_on'].isChecked()
        for button in self.pac['hilbert'].values():
            button.setEnabled(hilb_on)
        self.pac['wav_width'].setEnabled(wav_on)
        self.pac['wav_width_l'].setEnabled(wav_on)

        if self.pac['metric'].get_value() in [
                'Kullback-Leibler Distance',
                'Heights ratio']:
            self.pac['nbin'].setEnabled(True)
            self.pac['nbin_l'].setEnabled(True)
        else:
            self.pac['nbin'].setEnabled(False)
            self.pac['nbin_l'].setEnabled(False)

        if self.pac['metric'] == 'ndPac':
            for button in self.pac['surro'].values():
                button.setEnabled(False)
            self.pac['surro']['pval'].setEnabled(True)

        ndpac_on = self.pac['metric'].get_value() == 'ndPac'
        surro_on = logical_and(self.pac['surro_method'].get_value() != ''
                               'No surrogates', not ndpac_on)
        blocks_on = self.pac['surro_method'].get_value() == ''
        'Swap amplitude blocks across time'
        self.pac['surro_method'].setEnabled(not ndpac_on)
        for button in self.pac['surro'].values():
            button.setEnabled(surro_on)
        self.pac['surro']['nblocks'].setEnabled(blocks_on)
        self.pac['surro']['nblocks_l'].setEnabled(blocks_on)
        if ndpac_on:
            self.pac['surro_method'].set_value('No surrogates')
            self.pac['surro']['pval'].setEnabled(True)

    def toggle_concatenate(self):
        """Enable and disable concatenation options."""
        for i,j in zip([self.idx_chan, self.idx_cycle, self.idx_stage],
               [self.cat['chan'], self.cat['cycle'],
                self.cat['between_stages']]):
            if len(i.selectedItems()) > 1:
                j.setEnabled(True)
            else:
                j.setEnabled(False)
                j.setChecked(False)

    def check_all_local(self):
        """Check or uncheck all local event parameters."""
        all_local_checked = self.event['all_local'][0].isChecked()
        if not all_local_checked:
            self.event['all_local'][1].setChecked(False)
        all_local_pp_checked = self.event['all_local'][1].isChecked()
        self.event['all_local'][1].setEnabled(all_local_checked)
        for buttons in self.event['local'].values():
            buttons[0].setChecked(all_local_checked)
            buttons[1].setEnabled(buttons[0].isChecked())
            buttons[1].setChecked(all_local_pp_checked)

    def check_all_slopes(self):
        """Check and uncheck slope options"""
        slopes_checked = self.event['sw']['all_slope'].get_value()
        for button in self.event['sw']['slope']:
            button.setChecked(slopes_checked)
<<<<<<< HEAD
        
    def read_data(self):
        """Read data for analysis."""    
        dataset = self.parent.info.dataset
        chan = self.get_channels()
        chan_to_read = chan + self.one_grp['ref_chan']
    
        data = dataset.read_data(chan=chan_to_read)
        
        max_s_freq = self.parent.value('max_s_freq')
        if data.s_freq > max_s_freq:
            q = int(data.s_freq / max_s_freq)
            lg.debug('Decimate (no low-pass filter) at ' + str(q))
    
            data.data[0] = data.data[0][:, slice(None, None, q)]
            data.axis['time'][0] = data.axis['time'][0][slice(None, None, q)]
            data.s_freq = int(data.s_freq / q)
            
        self.data = data
=======

    def _read_data(self):
        """Read data for analysis."""
        pass
>>>>>>> fc176440


def fetch_signal(data, chan, reref=None, cycle=None, stage=None, chunking=None,
                 min_dur=0., exclude=['poor'], chan_specific=True,
                 cat=(0, 0, 0, 1)):
    """Get raw signal either as events, as epochs or as continuous segments,
    by channel, cycle and stage, removing artefacts, with concatenation.

    Parameters
    ----------
    data: instance of Data
        Raw data from which to fetch segments of interest
    chan: list of str
        Channel(s) of interest
    reref: list of str, optional
        Re-referencing channel(s). If None, raw signal is used.
    cycle: tuple of int, optional
        Cycle(s) of interest. If None, cycles are disregarded.
    stage: list of str, optional
        Stage(s) of interest. If None, all stages are used.
    chunking: list of str or float or str, optional
        This parameter determines the chunking of the signal: events, epochs or
        continuous segments. If events desired, enter event type(s) as list of
        str. If epochs desired, enter float for epoch duration (s) or
        'lock_to_scoring' to return epochs synchronized with annotations. If
        continuous segments desired, enter None. Defaults to None.
    min_dur: float
        Minimum duration of signal chunks returned. Defaults to 0.
    exclude: str, optional
        Exclude epochs by quality. If 'poor', epochs marked as 'Poor' quality
        or staged as 'Artefact' will be rejected (and the signal cisioned in
        consequence). Defaults to 'poor'.
    chan_specific: bool
        For events only, mark as True to only get event signal for channel(s)
        on which they were marked. If False, signal on all channels concurrent
        to each event will be returned. Defaults to True.
    cat: tuple of int
        Determines whether and where the signal is concatenated.
        If first digit is 1, channels will be concatenated in order listed in
        chan.
        If second digit is 1, cycles selected in cycle will be concatenated.
        If third digit is 1, different stages selected in stage will be
        concatenated.
        If fourth digit is 1, discontinuous signal within a same stage will be
        concatenated.
        0 in any position indicates no concatenation.
        Defaults to (0, 0, 0 , 1), i.e. concatenate signal within stages only.

    Returns
    -------
    instance of Data, same as data
        Selected data with separate events/epochs/segments as trials.
    """
    pass

<|MERGE_RESOLUTION|>--- conflicted
+++ resolved
@@ -586,13 +586,8 @@
             which button was pressed
         """
         if button is self.idx_ok:
-<<<<<<< HEAD
             self.read_data()
-            
-=======
-            #data = self.read_data()
-
->>>>>>> fc176440
+
             self.accept()
 
         if button is self.idx_cancel:
@@ -739,7 +734,6 @@
         slopes_checked = self.event['sw']['all_slope'].get_value()
         for button in self.event['sw']['slope']:
             button.setChecked(slopes_checked)
-<<<<<<< HEAD
         
     def read_data(self):
         """Read data for analysis."""    
@@ -759,12 +753,6 @@
             data.s_freq = int(data.s_freq / q)
             
         self.data = data
-=======
-
-    def _read_data(self):
-        """Read data for analysis."""
-        pass
->>>>>>> fc176440
 
 
 def fetch_signal(data, chan, reref=None, cycle=None, stage=None, chunking=None,
