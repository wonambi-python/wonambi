--- conflicted
+++ resolved
@@ -18,8 +18,6 @@
 
 There is a circular import (we use Select, which depends on datatype)
 
-<<<<<<< HEAD
-=======
 TODO: I'm thinking it's possible to implement Data much more, so that it's a
 general class. Chan, Time, Freq, etc should be defined in an attribute such as
 .dim, then the matrix for each trial can be as open as possible.
@@ -39,7 +37,6 @@
 s[axis] = slice(1, n)
 C = A[s]
 
->>>>>>> 57ffc101
 """
 from collections import OrderedDict
 from logging import getLogger
