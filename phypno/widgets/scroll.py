from logging import getLogger
lg = getLogger(__name__)

from datetime import timedelta
from numpy import squeeze
from PySide.QtCore import QSettings
from PySide.QtGui import (QGraphicsScene,
                          QGraphicsView,
                          QPainterPath,
                          QPen,
                          )
<<<<<<< HEAD
=======
from pyqtgraph import PlotWidget, TextItem
from pyqtgraph.graphicsItems.AxisItem import AxisItem
>>>>>>> ea81258d
from ..trans import Montage, Filter

config = QSettings("phypno", "scroll_data")


class Trace(QPainterPath):

    def __init__(self, x, y):
        super().__init__()

        self.moveTo(x[0], y[0])
        for i_x, i_y in zip(x, y):
            self.lineTo(i_x, i_y)


class Scroll(QGraphicsView):
    """Main widget that contains the recordings to be plotted.

    Attributes
    ----------
    parent : instance of QMainWindow
        the main window.
    ylimit : int
        positive height of the y-axis
<<<<<<< HEAD
    data : instance of phypno.DataTime
        instance containing the recordings.
    scene :

=======
    layout : instance of QGridLayout
        layout of the channels
>>>>>>> ea81258d
    chan_plot : list of instances of plotItem
        references to the plots for each channel.

    """
    def __init__(self, parent):
        super().__init__()
        self.parent = parent
        self.ylimit = config.value('ylimit')
        self.scene = None
        self.data = None
        self.chan_plot = None
        self.thread_read = None

    def update_scroll(self):
        """Read and update the data to plot."""
        window_start = self.parent.overview.window_start
        window_end = window_start + self.parent.overview.window_length
        dataset = self.parent.info.dataset

        chan_to_read = []
        for one_grp in self.parent.channels.groups:
            chan_to_read.extend(one_grp['chan_to_plot'] +
                                one_grp['ref_chan'])
        data = dataset.read_data(chan=chan_to_read,
                                 begtime=window_start,
                                 endtime=window_end)
        self.display_scroll(data)

    def display_scroll(self, data):
        """Display the recordings."""
<<<<<<< HEAD
        window_start = self.parent.overview.window_start
        window_length = self.parent.overview.window_length

        all_chan = [chan for x in self.parent.channels.groups
                   for chan in x['chan_to_plot']]
        distance_traces = config.value('distance_traces')

        self.scene = QGraphicsScene(window_start,
                                    0,
                                    window_length,
                                    len(all_chan) * distance_traces +
                                    self.ylimit * 2)
        self.setScene(self.scene)
        data = self.data
=======
        self.parent.statusBar().showMessage('Reading data: finished')

        layout = self.layout
>>>>>>> ea81258d

        chan_plot = []
        row = 0
        for one_grp in self.parent.channels.groups:
            mont = Montage(ref_chan=one_grp['ref_chan'])
            data1 = mont(data)
            if one_grp['filter']['low_cut'] is not None:
                hpfilt = Filter(low_cut=one_grp['filter']['low_cut'],
                                s_freq=data.s_freq)
                data1 = hpfilt(data1)
            if one_grp['filter']['high_cut'] is not None:
                lpfilt = Filter(high_cut=one_grp['filter']['high_cut'],
                                s_freq=data.s_freq)
                data1 = lpfilt(data1)
            for chan in one_grp['chan_to_plot']:
                dat, time = data1(chan=[chan])
                path = self.scene.addPath(Trace(time, squeeze(dat, axis=0)))
                path.setPen(QPen(one_grp['color']))
                path.setPos(0, distance_traces * row)
                row += 1
                chan_plot.append(path)

        self.chan_plot = chan_plot
        self.set_ylimit()
        if self.parent.bookmarks.bookmarks is not None:
            self.add_bookmarks()

    def set_ylimit(self, new_ylimit=None):
        """Change the amplitude, you don't need to read in new data.

        Parameters
        ----------
        new_ylimit : float or int, optional
            the new amplitude of the plot

        """
        if new_ylimit is not None:
            self.ylimit = new_ylimit
        self.scale(1, 1/self.ylimit)

<<<<<<< HEAD
"""
=======
    def add_bookmarks(self):
        """Add bookmarks on top of first plot."""
        bookmarks = self.parent.bookmarks.bookmarks
        window_start = self.parent.overview.window_start
        window_length = self.parent.overview.window_length
        window_end = window_start + window_length
        for bm in bookmarks:
            if window_start < bm['time'] < window_end:
                self.text = TextItem(bm['name'],
                                anchor=(0, 0))  # TODO: not correct
                self.chan_plot[0].addItem(self.text)

>>>>>>> ea81258d
    def add_datetime_on_x(self):
        Change the labels on the x-axis to include the current time.

        Notes
        -----
        This function creates a new function (tickStrings) which overrides the
        axis function in pyqtgraph.

        start_time = self.parent.info.dataset.header['start_time']

        def tickStrings(axis, values, c, d):
            if axis.orientation == 'bottom':
                strings = []
                for v in values:
                    strings.append((start_time +
                                    timedelta(seconds=v)).strftime('%H:%M:%S'))
            else:
                strings = [str(x) for x in values]
            return strings

        AxisItem.tickStrings = tickStrings
<<<<<<< HEAD
"""
=======
>>>>>>> ea81258d
<|MERGE_RESOLUTION|>--- conflicted
+++ resolved
@@ -9,11 +9,7 @@
                           QPainterPath,
                           QPen,
                           )
-<<<<<<< HEAD
-=======
-from pyqtgraph import PlotWidget, TextItem
-from pyqtgraph.graphicsItems.AxisItem import AxisItem
->>>>>>> ea81258d
+
 from ..trans import Montage, Filter
 
 config = QSettings("phypno", "scroll_data")
@@ -38,15 +34,9 @@
         the main window.
     ylimit : int
         positive height of the y-axis
-<<<<<<< HEAD
     data : instance of phypno.DataTime
         instance containing the recordings.
     scene :
-
-=======
-    layout : instance of QGridLayout
-        layout of the channels
->>>>>>> ea81258d
     chan_plot : list of instances of plotItem
         references to the plots for each channel.
 
@@ -77,7 +67,6 @@
 
     def display_scroll(self, data):
         """Display the recordings."""
-<<<<<<< HEAD
         window_start = self.parent.overview.window_start
         window_length = self.parent.overview.window_length
 
@@ -92,11 +81,6 @@
                                     self.ylimit * 2)
         self.setScene(self.scene)
         data = self.data
-=======
-        self.parent.statusBar().showMessage('Reading data: finished')
-
-        layout = self.layout
->>>>>>> ea81258d
 
         chan_plot = []
         row = 0
@@ -137,11 +121,9 @@
             self.ylimit = new_ylimit
         self.scale(1, 1/self.ylimit)
 
-<<<<<<< HEAD
 """
-=======
     def add_bookmarks(self):
-        """Add bookmarks on top of first plot."""
+        \"""Add bookmarks on top of first plot.\"""
         bookmarks = self.parent.bookmarks.bookmarks
         window_start = self.parent.overview.window_start
         window_length = self.parent.overview.window_length
@@ -152,7 +134,6 @@
                                 anchor=(0, 0))  # TODO: not correct
                 self.chan_plot[0].addItem(self.text)
 
->>>>>>> ea81258d
     def add_datetime_on_x(self):
         Change the labels on the x-axis to include the current time.
 
@@ -174,7 +155,4 @@
             return strings
 
         AxisItem.tickStrings = tickStrings
-<<<<<<< HEAD
-"""
-=======
->>>>>>> ea81258d
+"""